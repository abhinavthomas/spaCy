#!/usr/bin/env python
from __future__ import print_function
import io
import os
import subprocess
import sys
import contextlib
from distutils.command.build_ext import build_ext
from distutils.sysconfig import get_python_inc
from distutils import ccompiler, msvccompiler
from setuptools import Extension, setup, find_packages


PACKAGE_DATA = {'': ['*.pyx', '*.pxd', '*.txt', '*.tokens']}


PACKAGES = find_packages()


MOD_NAMES = [
    'spacy._align',
    'spacy.parts_of_speech',
    'spacy.strings',
    'spacy.lexeme',
    'spacy.vocab',
    'spacy.attrs',
    'spacy.morphology',
    'spacy.pipeline',
    'spacy.syntax.stateclass',
    'spacy.syntax._state',
    'spacy.tokenizer',
    'spacy.syntax.nn_parser',
    'spacy.syntax._parser_model',
    'spacy.syntax._beam_utils',
    'spacy.syntax.nonproj',
    'spacy.syntax.transition_system',
    'spacy.syntax.arc_eager',
    'spacy.gold',
    'spacy.tokens.doc',
    'spacy.tokens.span',
    'spacy.tokens.token',
    'spacy.tokens._retokenize',
    'spacy.matcher',
    'spacy.syntax.ner',
    'spacy.symbols',
    'spacy.vectors',
]


COMPILE_OPTIONS =  {
    'msvc': ['/Ox', '/EHsc'],
    'mingw32' : ['-O2', '-Wno-strict-prototypes', '-Wno-unused-function'],
    'other' : ['-O2', '-Wno-strict-prototypes', '-Wno-unused-function']
}


LINK_OPTIONS = {
    'msvc' : [],
    'mingw32': [],
    'other' : []
}


# I don't understand this very well yet. See Issue #267
# Fingers crossed!
USE_OPENMP_DEFAULT = '0' if sys.platform != 'darwin' else None
if os.environ.get('USE_OPENMP', USE_OPENMP_DEFAULT) == '1':
    if sys.platform == 'darwin':
        COMPILE_OPTIONS['other'].append('-fopenmp')
        LINK_OPTIONS['other'].append('-fopenmp')
        PACKAGE_DATA['spacy.platform.darwin.lib'] = ['*.dylib']
        PACKAGES.append('spacy.platform.darwin.lib')

    elif sys.platform == 'win32':
        COMPILE_OPTIONS['msvc'].append('/openmp')

    else:
        COMPILE_OPTIONS['other'].append('-fopenmp')
        LINK_OPTIONS['other'].append('-fopenmp')


# By subclassing build_extensions we have the actual compiler that will be used which is really known only after finalize_options
# http://stackoverflow.com/questions/724664/python-distutils-how-to-get-a-compiler-that-is-going-to-be-used
class build_ext_options:
    def build_options(self):
        for e in self.extensions:
            e.extra_compile_args += COMPILE_OPTIONS.get(
                self.compiler.compiler_type, COMPILE_OPTIONS['other'])
        for e in self.extensions:
            e.extra_link_args += LINK_OPTIONS.get(
                self.compiler.compiler_type, LINK_OPTIONS['other'])


class build_ext_subclass(build_ext, build_ext_options):
    def build_extensions(self):
        build_ext_options.build_options(self)
        build_ext.build_extensions(self)


def generate_cython(root, source):
    print('Cythonizing sources')
    p = subprocess.call([sys.executable,
                         os.path.join(root, 'bin', 'cythonize.py'),
                         source], env=os.environ)
    if p != 0:
        raise RuntimeError('Running cythonize failed')


def is_source_release(path):
    return os.path.exists(os.path.join(path, 'PKG-INFO'))


def clean(path):
    for name in MOD_NAMES:
        name = name.replace('.', '/')
        for ext in ['.so', '.html', '.cpp', '.c']:
            file_path = os.path.join(path, name + ext)
            if os.path.exists(file_path):
                os.unlink(file_path)


@contextlib.contextmanager
def chdir(new_dir):
    old_dir = os.getcwd()
    try:
        os.chdir(new_dir)
        sys.path.insert(0, new_dir)
        yield
    finally:
        del sys.path[0]
        os.chdir(old_dir)


def setup_package():
    root = os.path.abspath(os.path.dirname(__file__))

    if len(sys.argv) > 1 and sys.argv[1] == 'clean':
        return clean(root)

    with chdir(root):
        with io.open(os.path.join(root, 'spacy', 'about.py'), encoding='utf8') as f:
            about = {}
            exec(f.read(), about)

        with io.open(os.path.join(root, 'README.rst'), encoding='utf8') as f:
            readme = f.read()

        include_dirs = [
            get_python_inc(plat_specific=True),
            os.path.join(root, 'include')]

        if (ccompiler.new_compiler().compiler_type == 'msvc'
        and msvccompiler.get_build_version() == 9):
            include_dirs.append(os.path.join(root, 'include', 'msvc9'))

        ext_modules = []
        for mod_name in MOD_NAMES:
            mod_path = mod_name.replace('.', '/') + '.cpp'
            extra_link_args = []
            # ???
            # Imported from patch from @mikepb
            # See Issue #267. Running blind here...
            if sys.platform == 'darwin':
                dylib_path = ['..' for _ in range(mod_name.count('.'))]
                dylib_path = '/'.join(dylib_path)
                dylib_path = '@loader_path/%s/spacy/platform/darwin/lib' % dylib_path
                extra_link_args.append('-Wl,-rpath,%s' % dylib_path)
            ext_modules.append(
                Extension(mod_name, [mod_path],
                    language='c++', include_dirs=include_dirs,
                    extra_link_args=extra_link_args))

        if not is_source_release(root):
            generate_cython(root, 'spacy')

        setup(
            name=about['__title__'],
            zip_safe=False,
            packages=PACKAGES,
            package_data=PACKAGE_DATA,
            description=about['__summary__'],
            long_description=readme,
            author=about['__author__'],
            author_email=about['__email__'],
            version=about['__version__'],
            url=about['__uri__'],
            license=about['__license__'],
            ext_modules=ext_modules,
            scripts=['bin/spacy'],
            install_requires=[
                'numpy>=1.7',
                'murmurhash>=0.28,<0.29',
                'cymem>=1.30,<1.32',
                'preshed>=1.0.0,<2.0.0',
                'thinc>=6.11.1,<6.12.0',
                'plac<1.0.0,>=0.9.6',
                'pathlib',
                'ujson>=1.35',
<<<<<<< HEAD
                'regex==2017.4.5',
                'dill>=0.2,<0.3'],
            setup_requires=['wheel'],
            extras_require={
                'cuda': ['cupy>=4.0'],
                'cuda80': ['cupy-cuda80>=4.0'],
                'cuda90': ['cupy-cuda90>=4.0'],
                'cuda91': ['cupy-cuda91>=4.0'],
            },
=======
                'dill>=0.2,<0.3',
                'regex==2017.4.5',
                'requests>=2.13.0,<3.0.0'],
>>>>>>> d4cc736b
            classifiers=[
                'Development Status :: 5 - Production/Stable',
                'Environment :: Console',
                'Intended Audience :: Developers',
                'Intended Audience :: Science/Research',
                'License :: OSI Approved :: MIT License',
                'Operating System :: POSIX :: Linux',
                'Operating System :: MacOS :: MacOS X',
                'Operating System :: Microsoft :: Windows',
                'Programming Language :: Cython',
                'Programming Language :: Python :: 2',
                'Programming Language :: Python :: 2.7',
                'Programming Language :: Python :: 3',
                'Programming Language :: Python :: 3.4',
                'Programming Language :: Python :: 3.5',
                'Programming Language :: Python :: 3.6',
                'Topic :: Scientific/Engineering'],
            cmdclass = {
                'build_ext': build_ext_subclass},
        )


if __name__ == '__main__':
    setup_package()<|MERGE_RESOLUTION|>--- conflicted
+++ resolved
@@ -196,9 +196,9 @@
                 'plac<1.0.0,>=0.9.6',
                 'pathlib',
                 'ujson>=1.35',
-<<<<<<< HEAD
                 'regex==2017.4.5',
-                'dill>=0.2,<0.3'],
+                'dill>=0.2,<0.3',
+                'requests>=2.13.0,<3.0.0'],
             setup_requires=['wheel'],
             extras_require={
                 'cuda': ['cupy>=4.0'],
@@ -206,11 +206,6 @@
                 'cuda90': ['cupy-cuda90>=4.0'],
                 'cuda91': ['cupy-cuda91>=4.0'],
             },
-=======
-                'dill>=0.2,<0.3',
-                'regex==2017.4.5',
-                'requests>=2.13.0,<3.0.0'],
->>>>>>> d4cc736b
             classifiers=[
                 'Development Status :: 5 - Production/Stable',
                 'Environment :: Console',
