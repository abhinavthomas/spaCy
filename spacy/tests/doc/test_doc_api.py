--- conflicted
+++ resolved
@@ -457,8 +457,7 @@
         doc.is_sentenced
 
 
-<<<<<<< HEAD
-def test_set_ents(en_tokenizer):
+def test_doc_set_ents(en_tokenizer):
     # set ents
     doc = en_tokenizer("a b c d e")
     doc.set_ents([Span(doc, 0, 1, 10), Span(doc, 1, 3, 11)])
@@ -523,8 +522,9 @@
     # conflicting/overlapping specifications
     with pytest.raises(ValueError):
         doc.set_ents([], missing=[doc[1:2]], outside=[doc[1:2]])
-=======
-def test_doc_set_ents():
+
+
+def test_doc_ents_setter():
     """Test that both strings and integers can be used to set entities in
     tuple format via doc.ents."""
     words = ["a", "b", "c", "d", "e"]
@@ -534,5 +534,4 @@
     vocab = Vocab()
     ents = [("HELLO", 0, 2), (vocab.strings.add("WORLD"), 3, 5)]
     doc = Doc(vocab, words=words, ents=ents)
-    assert [e.label_ for e in doc.ents] == ["HELLO", "WORLD"]
->>>>>>> 19fc72e4
+    assert [e.label_ for e in doc.ents] == ["HELLO", "WORLD"]