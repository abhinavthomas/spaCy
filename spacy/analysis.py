<<<<<<< HEAD
# coding: utf8
from __future__ import unicode_literals

import warnings

from collections import OrderedDict
=======
>>>>>>> e6c4c1a5
from wasabi import Printer
import warnings

from .tokens import Doc, Token, Span
from .errors import Errors, Warnings


def analyze_pipes(pipeline, name, pipe, index, warn=True):
    """Analyze a pipeline component with respect to its position in the current
    pipeline and the other components. Will check whether requirements are
    fulfilled (e.g. if previous components assign the attributes).

    pipeline (list): A list of (name, pipe) tuples e.g. nlp.pipeline.
    name (unicode): The name of the pipeline component to analyze.
    pipe (callable): The pipeline component function to analyze.
    index (int): The index of the component in the pipeline.
    warn (bool): Show user warning if problem is found.
    RETURNS (list): The problems found for the given pipeline component.
    """
    assert pipeline[index][0] == name
    prev_pipes = pipeline[:index]
    pipe_requires = getattr(pipe, "requires", [])
    requires = {annot: False for annot in pipe_requires}
    if requires:
        for prev_name, prev_pipe in prev_pipes:
            prev_assigns = getattr(prev_pipe, "assigns", [])
            for annot in prev_assigns:
                requires[annot] = True
    problems = []
    for annot, fulfilled in requires.items():
        if not fulfilled:
            problems.append(annot)
            if warn:
                warnings.warn(Warnings.W025.format(name=name, attr=annot))
    return problems


def analyze_all_pipes(pipeline, warn=True):
    """Analyze all pipes in the pipeline in order.

    pipeline (list): A list of (name, pipe) tuples e.g. nlp.pipeline.
    warn (bool): Show user warning if problem is found.
    RETURNS (dict): The problems found, keyed by component name.
    """
    problems = {}
    for i, (name, pipe) in enumerate(pipeline):
        problems[name] = analyze_pipes(pipeline, name, pipe, i, warn=warn)
    return problems


def dot_to_dict(values):
    """Convert dot notation to a dict. For example: ["token.pos", "token._.xyz"]
    become {"token": {"pos": True, "_": {"xyz": True }}}.

    values (iterable): The values to convert.
    RETURNS (dict): The converted values.
    """
    result = {}
    for value in values:
        path = result
        parts = value.lower().split(".")
        for i, item in enumerate(parts):
            is_last = i == len(parts) - 1
            path = path.setdefault(item, True if is_last else {})
    return result


def validate_attrs(values):
    """Validate component attributes provided to "assigns", "requires" etc.
    Raises error for invalid attributes and formatting. Doesn't check if
    custom extension attributes are registered, since this is something the
    user might want to do themselves later in the component.

    values (iterable): The string attributes to check, e.g. `["token.pos"]`.
    RETURNS (iterable): The checked attributes.
    """
    data = dot_to_dict(values)
    objs = {"doc": Doc, "token": Token, "span": Span}
    for obj_key, attrs in data.items():
        if obj_key == "span":
            # Support Span only for custom extension attributes
            span_attrs = [attr for attr in values if attr.startswith("span.")]
            span_attrs = [attr for attr in span_attrs if not attr.startswith("span._.")]
            if span_attrs:
                raise ValueError(Errors.E180.format(attrs=", ".join(span_attrs)))
        if obj_key not in objs:  # first element is not doc/token/span
            invalid_attrs = ", ".join(a for a in values if a.startswith(obj_key))
            raise ValueError(Errors.E181.format(obj=obj_key, attrs=invalid_attrs))
        if not isinstance(attrs, dict):  # attr is something like "doc"
            raise ValueError(Errors.E182.format(attr=obj_key))
        for attr, value in attrs.items():
            if attr == "_":
                if value is True:  # attr is something like "doc._"
                    raise ValueError(Errors.E182.format(attr="{}._".format(obj_key)))
                for ext_attr, ext_value in value.items():
                    # We don't check whether the attribute actually exists
                    if ext_value is not True:  # attr is something like doc._.x.y
                        good = f"{obj_key}._.{ext_attr}"
                        bad = f"{good}.{'.'.join(ext_value)}"
                        raise ValueError(Errors.E183.format(attr=bad, solution=good))
                continue  # we can't validate those further
            if attr.endswith("_"):  # attr is something like "token.pos_"
                raise ValueError(Errors.E184.format(attr=attr, solution=attr[:-1]))
            if value is not True:  # attr is something like doc.x.y
                good = f"{obj_key}.{attr}"
                bad = f"{good}.{'.'.join(value)}"
                raise ValueError(Errors.E183.format(attr=bad, solution=good))
            obj = objs[obj_key]
            if not hasattr(obj, attr):
                raise ValueError(Errors.E185.format(obj=obj_key, attr=attr))
    return values


def _get_feature_for_attr(pipeline, attr, feature):
    assert feature in ["assigns", "requires"]
    result = []
    for pipe_name, pipe in pipeline:
        pipe_assigns = getattr(pipe, feature, [])
        if attr in pipe_assigns:
            result.append((pipe_name, pipe))
    return result


def get_assigns_for_attr(pipeline, attr):
    """Get all pipeline components that assign an attr, e.g. "doc.tensor".

    pipeline (list): A list of (name, pipe) tuples e.g. nlp.pipeline.
    attr (unicode): The attribute to check.
    RETURNS (list): (name, pipeline) tuples of components that assign the attr.
    """
    return _get_feature_for_attr(pipeline, attr, "assigns")


def get_requires_for_attr(pipeline, attr):
    """Get all pipeline components that require an attr, e.g. "doc.tensor".

    pipeline (list): A list of (name, pipe) tuples e.g. nlp.pipeline.
    attr (unicode): The attribute to check.
    RETURNS (list): (name, pipeline) tuples of components that require the attr.
    """
    return _get_feature_for_attr(pipeline, attr, "requires")


def print_summary(nlp, pretty=True, no_print=False):
    """Print a formatted summary for the current nlp object's pipeline. Shows
    a table with the pipeline components and why they assign and require, as
    well as any problems if available.

    nlp (Language): The nlp object.
    pretty (bool): Pretty-print the results (color etc).
    no_print (bool): Don't print anything, just return the data.
    RETURNS (dict): A dict with "overview" and "problems".
    """
    msg = Printer(pretty=pretty, no_print=no_print)
    overview = []
    problems = {}
    for i, (name, pipe) in enumerate(nlp.pipeline):
        requires = getattr(pipe, "requires", [])
        assigns = getattr(pipe, "assigns", [])
        retok = getattr(pipe, "retokenizes", False)
        overview.append((i, name, requires, assigns, retok))
        problems[name] = analyze_pipes(nlp.pipeline, name, pipe, i, warn=False)
    msg.divider("Pipeline Overview")
    header = ("#", "Component", "Requires", "Assigns", "Retokenizes")
    msg.table(overview, header=header, divider=True, multiline=True)
    n_problems = sum(len(p) for p in problems.values())
    if any(p for p in problems.values()):
        msg.divider(f"Problems ({n_problems})")
        for name, problem in problems.items():
            if problem:
                msg.warn(f"'{name}' requirements not met: {', '.join(problem)}")
    else:
        msg.good("No problems found.")
    if no_print:
        return {"overview": overview, "problems": problems}<|MERGE_RESOLUTION|>--- conflicted
+++ resolved
@@ -1,12 +1,3 @@
-<<<<<<< HEAD
-# coding: utf8
-from __future__ import unicode_literals
-
-import warnings
-
-from collections import OrderedDict
-=======
->>>>>>> e6c4c1a5
 from wasabi import Printer
 import warnings
 
