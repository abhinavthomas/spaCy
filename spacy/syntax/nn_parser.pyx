# cython: infer_types=True
# cython: profile=True
# cython: cdivision=True
# cython: boundscheck=False
# coding: utf-8
from __future__ import unicode_literals, print_function

from collections import Counter, OrderedDict
import ujson
import contextlib

from libc.math cimport exp
cimport cython
cimport cython.parallel
import cytoolz
import dill

import numpy.random
cimport numpy as np

from libcpp.vector cimport vector
from cpython.ref cimport PyObject, Py_INCREF, Py_XDECREF
from cpython.exc cimport PyErr_CheckSignals
from libc.stdint cimport uint32_t, uint64_t
from libc.string cimport memset, memcpy
from libc.stdlib cimport malloc, calloc, free
from thinc.typedefs cimport weight_t, class_t, feat_t, atom_t, hash_t
from thinc.linear.avgtron cimport AveragedPerceptron
from thinc.linalg cimport VecVec
from thinc.structs cimport SparseArrayC, FeatureC, ExampleC
from thinc.extra.eg cimport Example
from thinc.extra.search cimport Beam

from cymem.cymem cimport Pool, Address
from murmurhash.mrmr cimport hash64
from preshed.maps cimport MapStruct
from preshed.maps cimport map_get

from thinc.api import layerize, chain, noop, clone, with_flatten
from thinc.neural import Model, Affine, ReLu, Maxout
from thinc.neural._classes.batchnorm import BatchNorm as BN
from thinc.neural._classes.selu import SELU
from thinc.neural._classes.layernorm import LayerNorm
from thinc.neural.ops import NumpyOps, CupyOps
from thinc.neural.util import get_array_module

from .. import util
from ..util import get_async, get_cuda_stream
from .._ml import zero_init, PrecomputableAffine, PrecomputableMaxouts
from .._ml import Tok2Vec, doc2feats, rebatch, fine_tune
from .._ml import Residual, drop_layer
from ..compat import json_dumps

from . import _parse_features
from ._parse_features cimport CONTEXT_SIZE
from ._parse_features cimport fill_context
from .stateclass cimport StateClass
from ._state cimport StateC
from . import nonproj
from .transition_system import OracleError
from .transition_system cimport TransitionSystem, Transition
from ..structs cimport TokenC
from ..tokens.doc cimport Doc
from ..strings cimport StringStore
from ..gold cimport GoldParse
from ..attrs cimport ID, TAG, DEP, ORTH, NORM, PREFIX, SUFFIX, TAG
from . import _beam_utils

USE_FINE_TUNE = True

def get_templates(*args, **kwargs):
    return []

USE_FTRL = True
DEBUG = False
def set_debug(val):
    global DEBUG
    DEBUG = val


cdef class precompute_hiddens:
    '''Allow a model to be "primed" by pre-computing input features in bulk.

    This is used for the parser, where we want to take a batch of documents,
    and compute vectors for each (token, position) pair. These vectors can then
    be reused, especially for beam-search.

    Let's say we're using 12 features for each state, e.g. word at start of
    buffer, three words on stack, their children, etc. In the normal arc-eager
    system, a document of length N is processed in 2*N states. This means we'll
    create 2*N*12 feature vectors --- but if we pre-compute, we only need
    N*12 vector computations. The saving for beam-search is much better:
    if we have a beam of k, we'll normally make 2*N*12*K computations --
    so we can save the factor k. This also gives a nice CPU/GPU division:
    we can do all our hard maths up front, packed into large multiplications,
    and do the hard-to-program parsing on the CPU.
    '''
    cdef int nF, nO, nP
    cdef bint _is_synchronized
    cdef public object ops
    cdef np.ndarray _features
    cdef np.ndarray _cached
    cdef object _cuda_stream
    cdef object _bp_hiddens

    def __init__(self, batch_size, tokvecs, lower_model, cuda_stream=None, drop=0.):
        gpu_cached, bp_features = lower_model.begin_update(tokvecs, drop=drop)
        cdef np.ndarray cached
        if not isinstance(gpu_cached, numpy.ndarray):
            # Note the passing of cuda_stream here: it lets
            # cupy make the copy asynchronously.
            # We then have to block before first use.
            cached = gpu_cached.get(stream=cuda_stream)
        else:
            cached = gpu_cached
        self.nF = cached.shape[1]
        self.nO = cached.shape[2]
        self.nP = getattr(lower_model, 'nP', 1)
        self.ops = lower_model.ops
        self._is_synchronized = False
        self._cuda_stream = cuda_stream
        self._cached = cached
        self._bp_hiddens = bp_features

    cdef const float* get_feat_weights(self) except NULL:
        if not self._is_synchronized \
        and self._cuda_stream is not None:
            self._cuda_stream.synchronize()
            self._is_synchronized = True
        return <float*>self._cached.data

    def __call__(self, X):
        return self.begin_update(X)[0]

    def begin_update(self, token_ids, drop=0.):
        cdef np.ndarray state_vector = numpy.zeros((token_ids.shape[0], self.nO*self.nP), dtype='f')
        # This is tricky, but (assuming GPU available);
        # - Input to forward on CPU
        # - Output from forward on CPU
        # - Input to backward on GPU!
        # - Output from backward on GPU
        bp_hiddens = self._bp_hiddens

        feat_weights = self.get_feat_weights()
        cdef int[:, ::1] ids = token_ids
        sum_state_features(<float*>state_vector.data,
            feat_weights, &ids[0,0],
            token_ids.shape[0], self.nF, self.nO*self.nP)
        state_vector, bp_nonlinearity = self._nonlinearity(state_vector)

        def backward(d_state_vector, sgd=None):
            if bp_nonlinearity is not None:
                d_state_vector = bp_nonlinearity(d_state_vector, sgd)
            # This will usually be on GPU
            if isinstance(d_state_vector, numpy.ndarray):
                d_state_vector = self.ops.xp.array(d_state_vector)
            d_tokens = bp_hiddens((d_state_vector, token_ids), sgd)
            return d_tokens
        return state_vector, backward

    def _nonlinearity(self, state_vector):
        if self.nP == 1:
            return state_vector, None
        state_vector = state_vector.reshape(
            (state_vector.shape[0], state_vector.shape[1]//self.nP, self.nP))
        best, which = self.ops.maxout(state_vector)
        def backprop(d_best, sgd=None):
            return self.ops.backprop_maxout(d_best, which, self.nP)
        return best, backprop



cdef void sum_state_features(float* output,
        const float* cached, const int* token_ids, int B, int F, int O) nogil:
    cdef int idx, b, f, i
    cdef const float* feature
    for b in range(B):
        for f in range(F):
            if token_ids[f] < 0:
                continue
            idx = token_ids[f] * F * O + f*O
            feature = &cached[idx]
            for i in range(O):
                output[i] += feature[i]
        output += O
        token_ids += F


cdef void cpu_log_loss(float* d_scores,
        const float* costs, const int* is_valid, const float* scores,
        int O) nogil:
    """Do multi-label log loss"""
    cdef double max_, gmax, Z, gZ
    best = arg_max_if_gold(scores, costs, is_valid, O)
    guess = arg_max_if_valid(scores, is_valid, O)
    Z = 1e-10
    gZ = 1e-10
    max_ = scores[guess]
    gmax = scores[best]
    for i in range(O):
        if is_valid[i]:
            Z += exp(scores[i] - max_)
            if costs[i] <= costs[best]:
                gZ += exp(scores[i] - gmax)
    for i in range(O):
        if not is_valid[i]:
            d_scores[i] = 0.
        elif costs[i] <= costs[best]:
            d_scores[i] = (exp(scores[i]-max_) / Z) - (exp(scores[i]-gmax)/gZ)
        else:
            d_scores[i] = exp(scores[i]-max_) / Z


cdef void cpu_regression_loss(float* d_scores,
        const float* costs, const int* is_valid, const float* scores,
        int O) nogil:
    cdef float eps = 2.
    best = arg_max_if_gold(scores, costs, is_valid, O)
    for i in range(O):
        if not is_valid[i]:
            d_scores[i] = 0.
        elif scores[i] < scores[best]:
            d_scores[i] = 0.
        else:
            # I doubt this is correct?
            # Looking for something like Huber loss
            diff = scores[i] - -costs[i]
            if diff > eps:
                d_scores[i] = eps
            elif diff < -eps:
                d_scores[i] = -eps
            else:
                d_scores[i] = diff


cdef class Parser:
    """
    Base class of the DependencyParser and EntityRecognizer.
    """
    @classmethod
    def Model(cls, nr_class, token_vector_width=128, hidden_width=300, depth=1, **cfg):
        depth = util.env_opt('parser_hidden_depth', depth)
        token_vector_width = util.env_opt('token_vector_width', token_vector_width)
        hidden_width = util.env_opt('hidden_width', hidden_width)
        parser_maxout_pieces = util.env_opt('parser_maxout_pieces', 2)
        embed_size = util.env_opt('embed_size', 4000)
        tensors = fine_tune(Tok2Vec(token_vector_width, embed_size,
                                    preprocess=doc2feats()))
        if parser_maxout_pieces == 1:
            lower = PrecomputableAffine(hidden_width if depth >= 1 else nr_class,
                        nF=cls.nr_feature,
                        nI=token_vector_width)
        else:
            lower = PrecomputableMaxouts(hidden_width if depth >= 1 else nr_class,
                        nF=cls.nr_feature,
                        nP=parser_maxout_pieces,
                        nI=token_vector_width)

        with Model.use_device('cpu'):
            if depth == 0:
                upper = chain()
                upper.is_noop = True
            else:
                upper = chain(
                    clone(Maxout(hidden_width), (depth-1)),
                    zero_init(Affine(nr_class, drop_factor=0.0))
                )
                upper.is_noop = False
        # TODO: This is an unfortunate hack atm!
        # Used to set input dimensions in network.
        lower.begin_training(lower.ops.allocate((500, token_vector_width)))
        upper.begin_training(upper.ops.allocate((500, hidden_width)))
        cfg = {
            'nr_class': nr_class,
            'depth': depth,
            'token_vector_width': token_vector_width,
            'hidden_width': hidden_width,
            'maxout_pieces': parser_maxout_pieces
        }
        return (tensors, lower, upper), cfg

    def __init__(self, Vocab vocab, moves=True, model=True, **cfg):
        """
        Create a Parser.

        Arguments:
            vocab (Vocab):
                The vocabulary object. Must be shared with documents to be processed.
                The value is set to the .vocab attribute.
            moves (TransitionSystem):
                Defines how the parse-state is created, updated and evaluated.
                The value is set to the .moves attribute unless True (default),
                in which case a new instance is created with Parser.Moves().
            model (object):
                Defines how the parse-state is created, updated and evaluated.
                The value is set to the .model attribute unless True (default),
                in which case a new instance is created with Parser.Model().
            **cfg:
                Arbitrary configuration parameters. Set to the .cfg attribute
        """
        self.vocab = vocab
        if moves is True:
            self.moves = self.TransitionSystem(self.vocab.strings, {})
        else:
            self.moves = moves
        if 'beam_width' not in cfg:
            cfg['beam_width'] = util.env_opt('beam_width', 1)
        if 'beam_density' not in cfg:
            cfg['beam_density'] = util.env_opt('beam_density', 0.0)
        self.cfg = cfg
        if 'actions' in self.cfg:
            for action, labels in self.cfg.get('actions', {}).items():
                for label in labels:
                    self.moves.add_action(action, label)
        self.model = model

    def __reduce__(self):
        return (Parser, (self.vocab, self.moves, self.model), None, None)

    def __call__(self, Doc doc, beam_width=None, beam_density=None):
        """
        Apply the parser or entity recognizer, setting the annotations onto the Doc object.

        Arguments:
            doc (Doc): The document to be processed.
        Returns:
            None
        """
        if beam_width is None:
            beam_width = self.cfg.get('beam_width', 1)
        if beam_density is None:
            beam_density = self.cfg.get('beam_density', 0.0)
        cdef Beam beam
        if beam_width == 1:
            states = self.parse_batch([doc], [doc.tensor])
            self.set_annotations([doc], states)
            return doc
        else:
            beam = self.beam_parse([doc], [doc.tensor],
                        beam_width=beam_width, beam_density=beam_density)[0]
            output = self.moves.get_beam_annot(beam)
            state = <StateClass>beam.at(0)
            self.set_annotations([doc], [state])
            _cleanup(beam)
            return output

    def pipe(self, docs, int batch_size=1000, int n_threads=2,
             beam_width=None, beam_density=None):
        """
        Process a stream of documents.

        Arguments:
            stream: The sequence of documents to process.
            batch_size (int):
                The number of documents to accumulate into a working set.
            n_threads (int):
                The number of threads with which to work on the buffer in parallel.
        Yields (Doc): Documents, in order.
        """
        if beam_width is None:
            beam_width = self.cfg.get('beam_width', 1)
        if beam_density is None:
            beam_density = self.cfg.get('beam_density', 0.0)
        cdef Doc doc
        cdef Beam beam
        for docs in cytoolz.partition_all(batch_size, docs):
            docs = list(docs)
            tokvecs = [doc.tensor for doc in docs]
            if beam_width == 1:
                parse_states = self.parse_batch(docs, tokvecs)
            else:
                beams = self.beam_parse(docs, tokvecs,
                            beam_width=beam_width, beam_density=beam_density)
                parse_states = []
                for beam in beams:
                    parse_states.append(<StateClass>beam.at(0))
            self.set_annotations(docs, parse_states)
            yield from docs

    def parse_batch(self, docs, tokvecses):
        cdef:
            precompute_hiddens state2vec
            StateClass state
            Pool mem
            const float* feat_weights
            StateC* st
            vector[StateC*] next_step, this_step
            int nr_class, nr_feat, nr_piece, nr_dim, nr_state
        if isinstance(docs, Doc):
            docs = [docs]
        if isinstance(tokvecses, np.ndarray):
            tokvecses = [tokvecses]

        tokvecs = self.model[0].ops.flatten(tokvecses)
        if USE_FINE_TUNE:
            tokvecs = self.model[0].ops.flatten(self.model[0]((docs, tokvecses)))

        nr_state = len(docs)
        nr_class = self.moves.n_moves
        nr_dim = tokvecs.shape[1]
        nr_feat = self.nr_feature

        cuda_stream = get_cuda_stream()
        state2vec, vec2scores = self.get_batch_model(nr_state, tokvecs,
                                                     cuda_stream, 0.0)
        nr_piece = state2vec.nP

        states = self.moves.init_batch(docs)
        for state in states:
            if not state.c.is_final():
                next_step.push_back(state.c)

        feat_weights = state2vec.get_feat_weights()
        cdef int i
        cdef np.ndarray token_ids = numpy.zeros((nr_state, nr_feat), dtype='i')
        cdef np.ndarray is_valid = numpy.zeros((nr_state, nr_class), dtype='i')
        cdef np.ndarray scores
        c_token_ids = <int*>token_ids.data
        c_is_valid = <int*>is_valid.data
        cdef int has_hidden = not getattr(vec2scores, 'is_noop', False)
        while not next_step.empty():
            if not has_hidden:
                for i in cython.parallel.prange(
                        next_step.size(), num_threads=6, nogil=True):
                    self._parse_step(next_step[i],
                        feat_weights, nr_class, nr_feat, nr_piece)
            else:
                for i in range(next_step.size()):
                    st = next_step[i]
                    st.set_context_tokens(&c_token_ids[i*nr_feat], nr_feat)
                    self.moves.set_valid(&c_is_valid[i*nr_class], st)
                vectors = state2vec(token_ids[:next_step.size()])
                scores = vec2scores(vectors)
                c_scores = <float*>scores.data
                for i in range(next_step.size()):
                    st = next_step[i]
                    guess = arg_max_if_valid(
                        &c_scores[i*nr_class], &c_is_valid[i*nr_class], nr_class)
                    action = self.moves.c[guess]
                    action.do(st, action.label)
            this_step, next_step = next_step, this_step
            next_step.clear()
            for st in this_step:
                if not st.is_final():
                    next_step.push_back(st)
        return states

    def beam_parse(self, docs, tokvecses, int beam_width=3, float beam_density=0.001):
        cdef Beam beam
        cdef np.ndarray scores
        cdef Doc doc
        cdef int nr_class = self.moves.n_moves
        cdef StateClass stcls, output
        tokvecs = self.model[0].ops.flatten(tokvecses)
        if USE_FINE_TUNE:
            tokvecs = self.model[0].ops.flatten(self.model[0]((docs, tokvecses)))
        cuda_stream = get_cuda_stream()
        state2vec, vec2scores = self.get_batch_model(len(docs), tokvecs,
                                                     cuda_stream, 0.0)
        beams = []
        cdef int offset = 0
        cdef int j = 0
        cdef int k
        for doc in docs:
            beam = Beam(nr_class, beam_width, min_density=beam_density)
            beam.initialize(self.moves.init_beam_state, doc.length, doc.c)
            for i in range(beam.width):
                stcls = <StateClass>beam.at(i)
                stcls.c.offset = offset
            offset += len(doc)
            beam.check_done(_check_final_state, NULL)
            while not beam.is_done:
                states = []
                for i in range(beam.size):
                    stcls = <StateClass>beam.at(i)
                    # This way we avoid having to score finalized states
                    # We do have to take care to keep indexes aligned, though
                    if not stcls.is_final():
                        states.append(stcls)
                token_ids = self.get_token_ids(states)
                vectors = state2vec(token_ids)
                scores = vec2scores(vectors)
                j = 0
                c_scores = <float*>scores.data
                for i in range(beam.size):
                    stcls = <StateClass>beam.at(i)
                    if not stcls.is_final():
                        self.moves.set_valid(beam.is_valid[i], stcls.c)
                        for k in range(nr_class):
                            beam.scores[i][k] = c_scores[j * scores.shape[1] + k]
                        j += 1
                beam.advance(_transition_state, _hash_state, <void*>self.moves.c)
                beam.check_done(_check_final_state, NULL)
            beams.append(beam)
        return beams

    cdef void _parse_step(self, StateC* state,
            const float* feat_weights,
            int nr_class, int nr_feat, int nr_piece) nogil:
        '''This only works with no hidden layers -- fast but inaccurate'''
        #for i in cython.parallel.prange(next_step.size(), num_threads=4, nogil=True):
        #    self._parse_step(next_step[i], feat_weights, nr_class, nr_feat)
        token_ids = <int*>calloc(nr_feat, sizeof(int))
        scores = <float*>calloc(nr_class * nr_piece, sizeof(float))
        is_valid = <int*>calloc(nr_class, sizeof(int))

        state.set_context_tokens(token_ids, nr_feat)
        sum_state_features(scores,
            feat_weights, token_ids, 1, nr_feat, nr_class * nr_piece)
        self.moves.set_valid(is_valid, state)
        guess = arg_maxout_if_valid(scores, is_valid, nr_class, nr_piece)
        action = self.moves.c[guess]
        action.do(state, action.label)

        free(is_valid)
        free(scores)
        free(token_ids)

    def update(self, docs_tokvecs, golds, drop=0., sgd=None, losses=None):
        if not any(self.moves.has_gold(gold) for gold in golds):
            return None
        if self.cfg.get('beam_width', 1) >= 2 and numpy.random.random() >= 0.5:
            return self.update_beam(docs_tokvecs, golds,
                    self.cfg['beam_width'], self.cfg['beam_density'],
                    drop=drop, sgd=sgd, losses=losses)
        if losses is not None and self.name not in losses:
            losses[self.name] = 0.
        docs, tokvec_lists = docs_tokvecs
        tokvecs = self.model[0].ops.flatten(tokvec_lists)
        if isinstance(docs, Doc) and isinstance(golds, GoldParse):
            docs = [docs]
            golds = [golds]
        if USE_FINE_TUNE:
<<<<<<< HEAD
            tokvecs, bp_my_tokvecs = self.model[0].begin_update(docs_tokvecs, drop=drop)
            tokvecs = self.model[0].ops.flatten(tokvecs)
=======
            my_tokvecs, bp_my_tokvecs = self.model[0].begin_update(docs_tokvecs, drop=drop)
            tokvecs = self.model[0].ops.flatten(my_tokvecs)
>>>>>>> 95bca20c

        cuda_stream = get_cuda_stream()

        states, golds, max_steps = self._init_gold_batch(docs, golds)
        state2vec, vec2scores = self.get_batch_model(len(states), tokvecs, cuda_stream,
                                                      0.0)
        todo = [(s, g) for (s, g) in zip(states, golds)
                if not s.is_final() and g is not None]
        if not todo:
            return None

        backprops = []
        d_tokvecs = state2vec.ops.allocate(tokvecs.shape)
        cdef float loss = 0.
        n_steps = 0
        while todo:
            states, golds = zip(*todo)

            token_ids = self.get_token_ids(states)
            vector, bp_vector = state2vec.begin_update(token_ids, drop=0.0)
            if drop != 0:
                mask = vec2scores.ops.get_dropout_mask(vector.shape, drop)
                vector *= mask
            scores, bp_scores = vec2scores.begin_update(vector, drop=drop)

            d_scores = self.get_batch_loss(states, golds, scores)
            d_scores /= len(docs)
            d_vector = bp_scores(d_scores, sgd=sgd)
            if drop != 0:
                d_vector *= mask

            if isinstance(self.model[0].ops, CupyOps) \
            and not isinstance(token_ids, state2vec.ops.xp.ndarray):
                # Move token_ids and d_vector to GPU, asynchronously
                backprops.append((
                    get_async(cuda_stream, token_ids),
                    get_async(cuda_stream, d_vector),
                    bp_vector
                ))
            else:
                backprops.append((token_ids, d_vector, bp_vector))
            self.transition_batch(states, scores)
            todo = [st for st in todo if not st[0].is_final()]
            if losses is not None:
                losses[self.name] += (d_scores**2).sum()
            n_steps += 1
            if n_steps >= max_steps:
                break
        self._make_updates(d_tokvecs,
            backprops, sgd, cuda_stream)
        d_tokvecs = self.model[0].ops.unflatten(d_tokvecs, [len(d) for d in docs])
        if USE_FINE_TUNE:
            d_tokvecs = bp_my_tokvecs(d_tokvecs, sgd=sgd)
        return d_tokvecs

    def update_beam(self, docs_tokvecs, golds, width=None, density=None,
            drop=0., sgd=None, losses=None):
        if not any(self.moves.has_gold(gold) for gold in golds):
            return None
        if not golds:
            return None
        if width is None:
            width = self.cfg.get('beam_width', 2)
        if density is None:
            density = self.cfg.get('beam_density', 0.0)
        if losses is not None and self.name not in losses:
            losses[self.name] = 0.
        docs, tokvecs = docs_tokvecs
        lengths = [len(d) for d in docs]
        assert min(lengths) >= 1
        tokvecs = self.model[0].ops.flatten(tokvecs)
        if USE_FINE_TUNE:
            tokvecs, bp_my_tokvecs = self.model[0].begin_update(docs_tokvecs, drop=drop)
            tokvecs = self.model[0].ops.flatten(tokvecs)

        states = self.moves.init_batch(docs)
        for gold in golds:
            self.moves.preprocess_gold(gold)

        cuda_stream = get_cuda_stream()
        state2vec, vec2scores = self.get_batch_model(len(states), tokvecs, cuda_stream, 0.0)

        states_d_scores, backprops = _beam_utils.update_beam(self.moves, self.nr_feature, 500,
                                        states, tokvecs, golds,
                                        state2vec, vec2scores,
                                        width, density,
                                        sgd=sgd, drop=drop, losses=losses)
        backprop_lower = []
        cdef float batch_size = len(docs)
        for i, d_scores in enumerate(states_d_scores):
            d_scores /= batch_size
            if losses is not None:
                losses[self.name] += (d_scores**2).sum()
            ids, bp_vectors, bp_scores = backprops[i]
            d_vector = bp_scores(d_scores, sgd=sgd)
            if isinstance(self.model[0].ops, CupyOps) \
            and not isinstance(ids, state2vec.ops.xp.ndarray):
                backprop_lower.append((
                    get_async(cuda_stream, ids),
                    get_async(cuda_stream, d_vector),
                    bp_vectors))
            else:
                backprop_lower.append((ids, d_vector, bp_vectors))
        d_tokvecs = self.model[0].ops.allocate(tokvecs.shape)
        self._make_updates(d_tokvecs, backprop_lower, sgd, cuda_stream)
        d_tokvecs = self.model[0].ops.unflatten(d_tokvecs, lengths)
        if USE_FINE_TUNE:
            d_tokvecs = bp_my_tokvecs(d_tokvecs, sgd=sgd)
        return d_tokvecs

    def _init_gold_batch(self, whole_docs, whole_golds):
        """Make a square batch, of length equal to the shortest doc. A long
        doc will get multiple states. Let's say we have a doc of length 2*N,
        where N is the shortest doc. We'll make two states, one representing
        long_doc[:N], and another representing long_doc[N:]."""
        cdef:
            StateClass state
            Transition action
        whole_states = self.moves.init_batch(whole_docs)
        max_length = max(5, min(50, min([len(doc) for doc in whole_docs])))
        max_moves = 0
        states = []
        golds = []
        for doc, state, gold in zip(whole_docs, whole_states, whole_golds):
            gold = self.moves.preprocess_gold(gold)
            if gold is None:
                continue
            oracle_actions = self.moves.get_oracle_sequence(doc, gold)
            start = 0
            while start < len(doc):
                state = state.copy()
                n_moves = 0
                while state.B(0) < start and not state.is_final():
                    action = self.moves.c[oracle_actions.pop(0)]
                    action.do(state.c, action.label)
                    n_moves += 1
                has_gold = self.moves.has_gold(gold, start=start,
                                               end=start+max_length)
                if not state.is_final() and has_gold:
                    states.append(state)
                    golds.append(gold)
                    max_moves = max(max_moves, n_moves)
                start += min(max_length, len(doc)-start)
            max_moves = max(max_moves, len(oracle_actions))
        return states, golds, max_moves

    def _make_updates(self, d_tokvecs, backprops, sgd, cuda_stream=None):
        # Tells CUDA to block, so our async copies complete.
        if cuda_stream is not None:
            cuda_stream.synchronize()
        xp = get_array_module(d_tokvecs)
        for ids, d_vector, bp_vector in backprops:
            d_state_features = bp_vector(d_vector, sgd=sgd)
            mask = ids >= 0
            d_state_features *= mask.reshape(ids.shape + (1,))
            self.model[0].ops.scatter_add(d_tokvecs, ids * mask,
                d_state_features)

    @property
    def move_names(self):
        names = []
        for i in range(self.moves.n_moves):
            name = self.moves.move_name(self.moves.c[i].move, self.moves.c[i].label)
            names.append(name)
        return names

    def get_batch_model(self, batch_size, tokvecs, stream, dropout):
        _, lower, upper = self.model
        state2vec = precompute_hiddens(batch_size, tokvecs,
                        lower, stream, drop=dropout)
        return state2vec, upper

    nr_feature = 8

    def get_token_ids(self, states):
        cdef StateClass state
        cdef int n_tokens = self.nr_feature
        cdef np.ndarray ids = numpy.zeros((len(states), n_tokens),
                                          dtype='i', order='C')
        c_ids = <int*>ids.data
        for i, state in enumerate(states):
            if not state.is_final():
                state.c.set_context_tokens(c_ids, n_tokens)
            c_ids += ids.shape[1]
        return ids

    def transition_batch(self, states, float[:, ::1] scores):
        cdef StateClass state
        cdef int[500] is_valid # TODO: Unhack
        cdef float* c_scores = &scores[0, 0]
        for state in states:
            self.moves.set_valid(is_valid, state.c)
            guess = arg_max_if_valid(c_scores, is_valid, scores.shape[1])
            action = self.moves.c[guess]
            action.do(state.c, action.label)
            c_scores += scores.shape[1]

    def get_batch_loss(self, states, golds, float[:, ::1] scores):
        cdef StateClass state
        cdef GoldParse gold
        cdef Pool mem = Pool()
        cdef int i
        is_valid = <int*>mem.alloc(self.moves.n_moves, sizeof(int))
        costs = <float*>mem.alloc(self.moves.n_moves, sizeof(float))
        cdef np.ndarray d_scores = numpy.zeros((len(states), self.moves.n_moves),
                                        dtype='f', order='C')
        c_d_scores = <float*>d_scores.data
        for i, (state, gold) in enumerate(zip(states, golds)):
            memset(is_valid, 0, self.moves.n_moves * sizeof(int))
            memset(costs, 0, self.moves.n_moves * sizeof(float))
            self.moves.set_costs(is_valid, costs, state, gold)
            cpu_log_loss(c_d_scores,
                costs, is_valid, &scores[i, 0], d_scores.shape[1])
            c_d_scores += d_scores.shape[1]
        return d_scores

    def set_annotations(self, docs, states):
        cdef StateClass state
        cdef Doc doc
        for state, doc in zip(states, docs):
            self.moves.finalize_state(state.c)
            for i in range(doc.length):
                doc.c[i] = state.c._sent[i]
            self.moves.finalize_doc(doc)

    def add_label(self, label):
        for action in self.moves.action_types:
            added = self.moves.add_action(action, label)
            if added:
                # Important that the labels be stored as a list! We need the
                # order, or the model goes out of synch
                self.cfg.setdefault('extra_labels', []).append(label)

    def begin_training(self, gold_tuples, **cfg):
        if 'model' in cfg:
            self.model = cfg['model']
        gold_tuples = nonproj.preprocess_training_data(gold_tuples)
        actions = self.moves.get_actions(gold_parses=gold_tuples)
        for action, labels in actions.items():
            for label in labels:
                self.moves.add_action(action, label)
        if self.model is True:
            self.model, cfg = self.Model(self.moves.n_moves, **cfg)
            self.cfg.update(cfg)

    def preprocess_gold(self, docs_golds):
        for doc, gold in docs_golds:
            yield doc, gold

    def use_params(self, params):
        # Can't decorate cdef class :(. Workaround.
        with self.model[0].use_params(params):
            with self.model[1].use_params(params):
                yield

    def to_disk(self, path, **exclude):
        serializers = {
            'tok2vec_model': lambda p: p.open('wb').write(
                self.model[0].to_bytes()),
            'lower_model': lambda p: p.open('wb').write(
                self.model[1].to_bytes()),
            'upper_model': lambda p: p.open('wb').write(
                self.model[2].to_bytes()),
            'vocab': lambda p: self.vocab.to_disk(p),
            'moves': lambda p: self.moves.to_disk(p, strings=False),
            'cfg': lambda p: p.open('w').write(json_dumps(self.cfg))
        }
        util.to_disk(path, serializers, exclude)

    def from_disk(self, path, **exclude):
        deserializers = {
            'vocab': lambda p: self.vocab.from_disk(p),
            'moves': lambda p: self.moves.from_disk(p, strings=False),
            'cfg': lambda p: self.cfg.update(ujson.load(p.open())),
            'model': lambda p: None
        }
        util.from_disk(path, deserializers, exclude)
        if 'model' not in exclude:
            path = util.ensure_path(path)
            if self.model is True:
                self.model, cfg = self.Model(**self.cfg)
            else:
                cfg = {}
            with (path / 'tok2vec_model').open('rb') as file_:
                bytes_data = file_.read()
            self.model[0].from_bytes(bytes_data)
            with (path / 'lower_model').open('rb') as file_:
                bytes_data = file_.read()
            self.model[1].from_bytes(bytes_data)
            with (path / 'upper_model').open('rb') as file_:
                bytes_data = file_.read()
            self.model[2].from_bytes(bytes_data)
            self.cfg.update(cfg)
        return self

    def to_bytes(self, **exclude):
        serializers = OrderedDict((
            ('tok2vec_model', lambda: self.model[0].to_bytes()),
            ('lower_model', lambda: self.model[1].to_bytes()),
            ('upper_model', lambda: self.model[2].to_bytes()),
            ('vocab', lambda: self.vocab.to_bytes()),
            ('moves', lambda: self.moves.to_bytes(strings=False)),
            ('cfg', lambda: ujson.dumps(self.cfg))
        ))
        if 'model' in exclude:
            exclude['tok2vec_model'] = True
            exclude['lower_model'] = True
            exclude['upper_model'] = True
            exclude.pop('model')
        return util.to_bytes(serializers, exclude)

    def from_bytes(self, bytes_data, **exclude):
        deserializers = OrderedDict((
            ('vocab', lambda b: self.vocab.from_bytes(b)),
            ('moves', lambda b: self.moves.from_bytes(b, strings=False)),
            ('cfg', lambda b: self.cfg.update(ujson.loads(b))),
            ('tok2vec_model', lambda b: None),
            ('lower_model', lambda b: None),
            ('upper_model', lambda b: None)
        ))
        msg = util.from_bytes(bytes_data, deserializers, exclude)
        if 'model' not in exclude:
            if self.model is True:
                self.model, cfg = self.Model(self.moves.n_moves)
            else:
                cfg = {}
            if 'tok2vec_model' in msg:
                self.model[0].from_bytes(msg['tok2vec_model'])
            if 'lower_model' in msg:
                self.model[1].from_bytes(msg['lower_model'])
            if 'upper_model' in msg:
                self.model[2].from_bytes(msg['upper_model'])
            self.cfg.update(cfg)
        return self


class ParserStateError(ValueError):
    def __init__(self, doc):
        ValueError.__init__(self,
            "Error analysing doc -- no valid actions available. This should "
            "never happen, so please report the error on the issue tracker. "
            "Here's the thread to do so --- reopen it if it's closed:\n"
            "https://github.com/spacy-io/spaCy/issues/429\n"
            "Please include the text that the parser failed on, which is:\n"
            "%s" % repr(doc.text))


cdef int arg_max_if_gold(const weight_t* scores, const weight_t* costs, const int* is_valid, int n) nogil:
    # Find minimum cost
    cdef float cost = 1
    for i in range(n):
        if is_valid[i] and costs[i] < cost:
            cost = costs[i]
    # Now find best-scoring with that cost
    cdef int best = -1
    for i in range(n):
        if costs[i] <= cost and is_valid[i]:
            if best == -1 or scores[i] > scores[best]:
                best = i
    return best


cdef int arg_max_if_valid(const weight_t* scores, const int* is_valid, int n) nogil:
    cdef int best = -1
    for i in range(n):
        if is_valid[i] >= 1:
            if best == -1 or scores[i] > scores[best]:
                best = i
    return best


cdef int arg_maxout_if_valid(const weight_t* scores, const int* is_valid,
                             int n, int nP) nogil:
    cdef int best = -1
    cdef float best_score = 0
    for i in range(n):
        if is_valid[i] >= 1:
            for j in range(nP):
                if best == -1 or scores[i*nP+j] > best_score:
                    best = i
                    best_score = scores[i*nP+j]
    return best


cdef int _arg_max_clas(const weight_t* scores, int move, const Transition* actions,
                       int nr_class) except -1:
    cdef weight_t score = 0
    cdef int mode = -1
    cdef int i
    for i in range(nr_class):
        if actions[i].move == move and (mode == -1 or scores[i] >= score):
            mode = i
            score = scores[i]
    return mode


# These are passed as callbacks to thinc.search.Beam
cdef int _transition_state(void* _dest, void* _src, class_t clas, void* _moves) except -1:
    dest = <StateClass>_dest
    src = <StateClass>_src
    moves = <const Transition*>_moves
    dest.clone(src)
    moves[clas].do(dest.c, moves[clas].label)


cdef int _check_final_state(void* _state, void* extra_args) except -1:
    return (<StateClass>_state).is_final()


def _cleanup(Beam beam):
    for i in range(beam.width):
        Py_XDECREF(<PyObject*>beam._states[i].content)
        Py_XDECREF(<PyObject*>beam._parents[i].content)


cdef hash_t _hash_state(void* _state, void* _) except 0:
    state = <StateClass>_state
    if state.c.is_final():
        return 1
    else:
        return state.c.hash()<|MERGE_RESOLUTION|>--- conflicted
+++ resolved
@@ -531,13 +531,8 @@
             docs = [docs]
             golds = [golds]
         if USE_FINE_TUNE:
-<<<<<<< HEAD
             tokvecs, bp_my_tokvecs = self.model[0].begin_update(docs_tokvecs, drop=drop)
             tokvecs = self.model[0].ops.flatten(tokvecs)
-=======
-            my_tokvecs, bp_my_tokvecs = self.model[0].begin_update(docs_tokvecs, drop=drop)
-            tokvecs = self.model[0].ops.flatten(my_tokvecs)
->>>>>>> 95bca20c
 
         cuda_stream = get_cuda_stream()
 
