--- conflicted
+++ resolved
@@ -37,21 +37,11 @@
 cdef class Vocab:
     '''A map container for a language's LexemeC structs.
     '''
-<<<<<<< HEAD
-    def __init__(self, data_dir=None, get_lex_attr=None, load_vectors=False):
-=======
     def __init__(self, get_lex_attr=None, tag_map=None, vectors=None):
->>>>>>> b3703836
         self.mem = Pool()
         self._by_hash = PreshMap()
         self._by_orth = PreshMap()
         self.strings = StringStore()
-<<<<<<< HEAD
-        #self.pos_tags = pos_tags if pos_tags is not None else {}
-        self.pos_tags = {}
-        
-=======
->>>>>>> b3703836
         self.get_lex_attr = get_lex_attr
         self.morphology = Morphology(self.strings, tag_map, Lemmatizer({}, {}, {}))
         
@@ -139,12 +129,8 @@
         if is_oov:
             lex.id = 0
         else:
-<<<<<<< HEAD
-            self._add_lex_to_vocab(hash_string(string), lex)
-=======
             key = hash_string(string)
             self._add_lex_to_vocab(key, lex)
->>>>>>> b3703836
         assert lex != NULL, string
         return lex
 
@@ -157,11 +143,7 @@
         cdef attr_t orth
         cdef size_t addr
         for orth, addr in self._by_orth.items():
-<<<<<<< HEAD
-            yield Lexeme.from_ptr(<LexemeC*>addr, self, self.repvec_length)
-=======
             yield Lexeme(self, orth)
->>>>>>> b3703836
 
     def __getitem__(self,  id_or_string):
         '''Retrieve a lexeme, given an int ID or a unicode string.  If a previously
@@ -182,15 +164,8 @@
         if type(id_or_string) == unicode:
             orth = self.strings[id_or_string]
         else:
-<<<<<<< HEAD
-            raise ValueError("Vocab unable to map type: "
-                "%s. Maps unicode --> Lexeme or "
-                "int --> Lexeme" % str(type(id_or_string)))
-        return Lexeme.from_ptr(<LexemeC*><void*>lexeme, self, self.repvec_length)
-=======
             orth = id_or_string
         return Lexeme(self, orth)
->>>>>>> b3703836
 
     cdef const TokenC* make_fused_token(self, substrings) except NULL:
         cdef int i
