# coding: utf8
from __future__ import absolute_import, unicode_literals

import random
import itertools
import weakref
import functools
from collections import OrderedDict
from contextlib import contextmanager
from copy import copy, deepcopy
from thinc.neural import Model
import srsly

from .tokenizer import Tokenizer
from .vocab import Vocab
from .lemmatizer import Lemmatizer
from .lookups import Lookups
from .pipeline import DependencyParser, Tagger
from .pipeline import Tensorizer, EntityRecognizer, EntityLinker
from .pipeline import SimilarityHook, TextCategorizer, Sentencizer
from .pipeline import merge_noun_chunks, merge_entities, merge_subtokens
from .pipeline import EntityRuler
from .compat import izip, basestring_
from .gold import GoldParse
from .scorer import Scorer
from ._ml import link_vectors_to_models, create_default_optimizer
from .attrs import IS_STOP, LANG
from .lang.punctuation import TOKENIZER_PREFIXES, TOKENIZER_SUFFIXES
from .lang.punctuation import TOKENIZER_INFIXES
from .lang.tokenizer_exceptions import TOKEN_MATCH
from .lang.tag_map import TAG_MAP
from .lang.lex_attrs import LEX_ATTRS, is_stop
from .errors import Errors, Warnings, deprecation_warning
from . import util
from . import about


class BaseDefaults(object):
    @classmethod
    def create_lemmatizer(cls, nlp=None, lookups=None):
<<<<<<< HEAD
        rules, index, exc, lookup = util.get_lemma_tables(lookups)
        return Lemmatizer(index, exc, rules, lookup)
=======
        if lookups is None:
            lookups = cls.create_lookups(nlp=nlp)
        return Lemmatizer(lookups=lookups)
>>>>>>> f8e606c3

    @classmethod
    def create_lookups(cls, nlp=None):
        root = util.get_module_path(cls)
        filenames = {name: root / filename for name, filename in cls.resources}
        if LANG in cls.lex_attr_getters:
            lang = cls.lex_attr_getters[LANG](None)
            user_lookups = util.get_entry_point(util.ENTRY_POINTS.lookups, lang, {})
            filenames.update(user_lookups)
        lookups = Lookups()
        for name, filename in filenames.items():
            data = util.load_language_data(filename)
            lookups.add_table(name, data)
        return lookups

    @classmethod
    def create_vocab(cls, nlp=None):
        lookups = cls.create_lookups(nlp)
        lemmatizer = cls.create_lemmatizer(nlp, lookups=lookups)
        lex_attr_getters = dict(cls.lex_attr_getters)
        # This is messy, but it's the minimal working fix to Issue #639.
        lex_attr_getters[IS_STOP] = functools.partial(is_stop, stops=cls.stop_words)
        vocab = Vocab(
            lex_attr_getters=lex_attr_getters,
            tag_map=cls.tag_map,
            lemmatizer=lemmatizer,
            lookups=lookups,
        )
        for tag_str, exc in cls.morph_rules.items():
            for orth_str, attrs in exc.items():
                vocab.morphology.add_special_case(tag_str, orth_str, attrs)
        return vocab

    @classmethod
    def create_tokenizer(cls, nlp=None):
        rules = cls.tokenizer_exceptions
        token_match = cls.token_match
        prefix_search = (
            util.compile_prefix_regex(cls.prefixes).search if cls.prefixes else None
        )
        suffix_search = (
            util.compile_suffix_regex(cls.suffixes).search if cls.suffixes else None
        )
        infix_finditer = (
            util.compile_infix_regex(cls.infixes).finditer if cls.infixes else None
        )
        vocab = nlp.vocab if nlp is not None else cls.create_vocab(nlp)
        return Tokenizer(
            vocab,
            rules=rules,
            prefix_search=prefix_search,
            suffix_search=suffix_search,
            infix_finditer=infix_finditer,
            token_match=token_match,
        )

    pipe_names = ["tagger", "parser", "ner"]
    token_match = TOKEN_MATCH
    prefixes = tuple(TOKENIZER_PREFIXES)
    suffixes = tuple(TOKENIZER_SUFFIXES)
    infixes = tuple(TOKENIZER_INFIXES)
    tag_map = dict(TAG_MAP)
    tokenizer_exceptions = {}
    stop_words = set()
    lemma_rules = {}
    lemma_exc = {}
    lemma_index = {}
    lemma_lookup = {}
    morph_rules = {}
    lex_attr_getters = LEX_ATTRS
    syntax_iterators = {}
    resources = {}
    writing_system = {"direction": "ltr", "has_case": True, "has_letters": True}


class Language(object):
    """A text-processing pipeline. Usually you'll load this once per process,
    and pass the instance around your application.

    Defaults (class): Settings, data and factory methods for creating the `nlp`
        object and processing pipeline.
    lang (unicode): Two-letter language ID, i.e. ISO code.

    DOCS: https://spacy.io/api/language
    """

    Defaults = BaseDefaults
    lang = None

    factories = {
        "tokenizer": lambda nlp: nlp.Defaults.create_tokenizer(nlp),
        "tensorizer": lambda nlp, **cfg: Tensorizer(nlp.vocab, **cfg),
        "tagger": lambda nlp, **cfg: Tagger(nlp.vocab, **cfg),
        "parser": lambda nlp, **cfg: DependencyParser(nlp.vocab, **cfg),
        "ner": lambda nlp, **cfg: EntityRecognizer(nlp.vocab, **cfg),
        "entity_linker": lambda nlp, **cfg: EntityLinker(nlp.vocab, **cfg),
        "similarity": lambda nlp, **cfg: SimilarityHook(nlp.vocab, **cfg),
        "textcat": lambda nlp, **cfg: TextCategorizer(nlp.vocab, **cfg),
        "sentencizer": lambda nlp, **cfg: Sentencizer(**cfg),
        "merge_noun_chunks": lambda nlp, **cfg: merge_noun_chunks,
        "merge_entities": lambda nlp, **cfg: merge_entities,
        "merge_subtokens": lambda nlp, **cfg: merge_subtokens,
        "entity_ruler": lambda nlp, **cfg: EntityRuler(nlp, **cfg),
    }

    def __init__(
        self, vocab=True, make_doc=True, max_length=10 ** 6, meta={}, **kwargs
    ):
        """Initialise a Language object.

        vocab (Vocab): A `Vocab` object. If `True`, a vocab is created via
            `Language.Defaults.create_vocab`.
        make_doc (callable): A function that takes text and returns a `Doc`
            object. Usually a `Tokenizer`.
        meta (dict): Custom meta data for the Language class. Is written to by
            models to add model meta data.
        max_length (int) :
            Maximum number of characters in a single text. The current v2 models
            may run out memory on extremely long texts, due to large internal
            allocations. You should segment these texts into meaningful units,
            e.g. paragraphs, subsections etc, before passing them to spaCy.
            Default maximum length is 1,000,000 characters (1mb). As a rule of
            thumb, if all pipeline components are enabled, spaCy's default
            models currently requires roughly 1GB of temporary memory per
            100,000 characters in one text.
        RETURNS (Language): The newly constructed object.
        """
        user_factories = util.get_entry_points(util.ENTRY_POINTS.factories)
        self.factories.update(user_factories)
        self._meta = dict(meta)
        self._path = None
        if vocab is True:
            factory = self.Defaults.create_vocab
            vocab = factory(self, **meta.get("vocab", {}))
            if vocab.vectors.name is None:
                vocab.vectors.name = meta.get("vectors", {}).get("name")
        else:
            if (self.lang and vocab.lang) and (self.lang != vocab.lang):
                raise ValueError(Errors.E150.format(nlp=self.lang, vocab=vocab.lang))
        self.vocab = vocab
        if make_doc is True:
            factory = self.Defaults.create_tokenizer
            make_doc = factory(self, **meta.get("tokenizer", {}))
        self.tokenizer = make_doc
        self.pipeline = []
        self.max_length = max_length
        self._optimizer = None

    @property
    def path(self):
        return self._path

    @property
    def meta(self):
        if self.vocab.lang:
            self._meta.setdefault("lang", self.vocab.lang)
        else:
            self._meta.setdefault("lang", self.lang)
        self._meta.setdefault("name", "model")
        self._meta.setdefault("version", "0.0.0")
        self._meta.setdefault("spacy_version", ">={}".format(about.__version__))
        self._meta.setdefault("description", "")
        self._meta.setdefault("author", "")
        self._meta.setdefault("email", "")
        self._meta.setdefault("url", "")
        self._meta.setdefault("license", "")
        self._meta["vectors"] = {
            "width": self.vocab.vectors_length,
            "vectors": len(self.vocab.vectors),
            "keys": self.vocab.vectors.n_keys,
            "name": self.vocab.vectors.name,
        }
        self._meta["pipeline"] = self.pipe_names
        self._meta["labels"] = self.pipe_labels
        return self._meta

    @meta.setter
    def meta(self, value):
        self._meta = value

    # Conveniences to access pipeline components
    # Shouldn't be used anymore!
    @property
    def tensorizer(self):
        return self.get_pipe("tensorizer")

    @property
    def tagger(self):
        return self.get_pipe("tagger")

    @property
    def parser(self):
        return self.get_pipe("parser")

    @property
    def entity(self):
        return self.get_pipe("ner")

    @property
    def linker(self):
        return self.get_pipe("entity_linker")

    @property
    def matcher(self):
        return self.get_pipe("matcher")

    @property
    def pipe_names(self):
        """Get names of available pipeline components.

        RETURNS (list): List of component name strings, in order.
        """
        return [pipe_name for pipe_name, _ in self.pipeline]

    @property
    def pipe_labels(self):
        """Get the labels set by the pipeline components, if available.

        RETURNS (dict): Labels keyed by component name.
        """
        labels = OrderedDict()
        for name, pipe in self.pipeline:
            if hasattr(pipe, "labels"):
                labels[name] = list(pipe.labels)
        return labels

    def get_pipe(self, name):
        """Get a pipeline component for a given component name.

        name (unicode): Name of pipeline component to get.
        RETURNS (callable): The pipeline component.

        DOCS: https://spacy.io/api/language#get_pipe
        """
        for pipe_name, component in self.pipeline:
            if pipe_name == name:
                return component
        raise KeyError(Errors.E001.format(name=name, opts=self.pipe_names))

    def create_pipe(self, name, config=dict()):
        """Create a pipeline component from a factory.

        name (unicode): Factory name to look up in `Language.factories`.
        config (dict): Configuration parameters to initialise component.
        RETURNS (callable): Pipeline component.

        DOCS: https://spacy.io/api/language#create_pipe
        """
        if name not in self.factories:
            if name == "sbd":
                raise KeyError(Errors.E108.format(name=name))
            else:
                raise KeyError(Errors.E002.format(name=name))
        factory = self.factories[name]
        return factory(self, **config)

    def add_pipe(
        self, component, name=None, before=None, after=None, first=None, last=None
    ):
        """Add a component to the processing pipeline. Valid components are
        callables that take a `Doc` object, modify it and return it. Only one
        of before/after/first/last can be set. Default behaviour is "last".

        component (callable): The pipeline component.
        name (unicode): Name of pipeline component. Overwrites existing
            component.name attribute if available. If no name is set and
            the component exposes no name attribute, component.__name__ is
            used. An error is raised if a name already exists in the pipeline.
        before (unicode): Component name to insert component directly before.
        after (unicode): Component name to insert component directly after.
        first (bool): Insert component first / not first in the pipeline.
        last (bool): Insert component last / not last in the pipeline.

        DOCS: https://spacy.io/api/language#add_pipe
        """
        if not hasattr(component, "__call__"):
            msg = Errors.E003.format(component=repr(component), name=name)
            if isinstance(component, basestring_) and component in self.factories:
                msg += Errors.E004.format(component=component)
            raise ValueError(msg)
        if name is None:
            if hasattr(component, "name"):
                name = component.name
            elif hasattr(component, "__name__"):
                name = component.__name__
            elif hasattr(component, "__class__") and hasattr(
                component.__class__, "__name__"
            ):
                name = component.__class__.__name__
            else:
                name = repr(component)
        if name in self.pipe_names:
            raise ValueError(Errors.E007.format(name=name, opts=self.pipe_names))
        if sum([bool(before), bool(after), bool(first), bool(last)]) >= 2:
            raise ValueError(Errors.E006)
        pipe = (name, component)
        if last or not any([first, before, after]):
            self.pipeline.append(pipe)
        elif first:
            self.pipeline.insert(0, pipe)
        elif before and before in self.pipe_names:
            self.pipeline.insert(self.pipe_names.index(before), pipe)
        elif after and after in self.pipe_names:
            self.pipeline.insert(self.pipe_names.index(after) + 1, pipe)
        else:
            raise ValueError(
                Errors.E001.format(name=before or after, opts=self.pipe_names)
            )

    def has_pipe(self, name):
        """Check if a component name is present in the pipeline. Equivalent to
        `name in nlp.pipe_names`.

        name (unicode): Name of the component.
        RETURNS (bool): Whether a component of the name exists in the pipeline.

        DOCS: https://spacy.io/api/language#has_pipe
        """
        return name in self.pipe_names

    def replace_pipe(self, name, component):
        """Replace a component in the pipeline.

        name (unicode): Name of the component to replace.
        component (callable): Pipeline component.

        DOCS: https://spacy.io/api/language#replace_pipe
        """
        if name not in self.pipe_names:
            raise ValueError(Errors.E001.format(name=name, opts=self.pipe_names))
        if not hasattr(component, "__call__"):
            msg = Errors.E003.format(component=repr(component), name=name)
            if isinstance(component, basestring_) and component in self.factories:
                msg += Errors.E135.format(name=name)
            raise ValueError(msg)
        self.pipeline[self.pipe_names.index(name)] = (name, component)

    def rename_pipe(self, old_name, new_name):
        """Rename a pipeline component.

        old_name (unicode): Name of the component to rename.
        new_name (unicode): New name of the component.

        DOCS: https://spacy.io/api/language#rename_pipe
        """
        if old_name not in self.pipe_names:
            raise ValueError(Errors.E001.format(name=old_name, opts=self.pipe_names))
        if new_name in self.pipe_names:
            raise ValueError(Errors.E007.format(name=new_name, opts=self.pipe_names))
        i = self.pipe_names.index(old_name)
        self.pipeline[i] = (new_name, self.pipeline[i][1])

    def remove_pipe(self, name):
        """Remove a component from the pipeline.

        name (unicode): Name of the component to remove.
        RETURNS (tuple): A `(name, component)` tuple of the removed component.

        DOCS: https://spacy.io/api/language#remove_pipe
        """
        if name not in self.pipe_names:
            raise ValueError(Errors.E001.format(name=name, opts=self.pipe_names))
        return self.pipeline.pop(self.pipe_names.index(name))

    def __call__(self, text, disable=[], component_cfg=None):
        """Apply the pipeline to some text. The text can span multiple sentences,
        and can contain arbtrary whitespace. Alignment into the original string
        is preserved.

        text (unicode): The text to be processed.
        disable (list): Names of the pipeline components to disable.
        component_cfg (dict): An optional dictionary with extra keyword arguments
            for specific components.
        RETURNS (Doc): A container for accessing the annotations.

        DOCS: https://spacy.io/api/language#call
        """
        if len(text) > self.max_length:
            raise ValueError(
                Errors.E088.format(length=len(text), max_length=self.max_length)
            )
        doc = self.make_doc(text)
        if component_cfg is None:
            component_cfg = {}
        for name, proc in self.pipeline:
            if name in disable:
                continue
            if not hasattr(proc, "__call__"):
                raise ValueError(Errors.E003.format(component=type(proc), name=name))
            doc = proc(doc, **component_cfg.get(name, {}))
            if doc is None:
                raise ValueError(Errors.E005.format(name=name))
        return doc

    def disable_pipes(self, *names):
        """Disable one or more pipeline components. If used as a context
        manager, the pipeline will be restored to the initial state at the end
        of the block. Otherwise, a DisabledPipes object is returned, that has
        a `.restore()` method you can use to undo your changes.

        DOCS: https://spacy.io/api/language#disable_pipes
        """
        return DisabledPipes(self, *names)

    def make_doc(self, text):
        return self.tokenizer(text)

    def update(self, docs, golds, drop=0.0, sgd=None, losses=None, component_cfg=None):
        """Update the models in the pipeline.

        docs (iterable): A batch of `Doc` objects.
        golds (iterable): A batch of `GoldParse` objects.
        drop (float): The droput rate.
        sgd (callable): An optimizer.
        losses (dict): Dictionary to update with the loss, keyed by component.
        component_cfg (dict): Config parameters for specific pipeline
            components, keyed by component name.

        DOCS: https://spacy.io/api/language#update
        """
        expected_keys = ("words", "tags", "heads", "deps", "entities", "cats", "links")
        if len(docs) != len(golds):
            raise IndexError(Errors.E009.format(n_docs=len(docs), n_golds=len(golds)))
        if len(docs) == 0:
            return
        if sgd is None:
            if self._optimizer is None:
                self._optimizer = create_default_optimizer(Model.ops)
            sgd = self._optimizer
        # Allow dict of args to GoldParse, instead of GoldParse objects.
        gold_objs = []
        doc_objs = []
        for doc, gold in zip(docs, golds):
            if isinstance(doc, basestring_):
                doc = self.make_doc(doc)
            if not isinstance(gold, GoldParse):
                unexpected = [k for k in gold if k not in expected_keys]
                if unexpected:
                    err = Errors.E151.format(unexp=unexpected, exp=expected_keys)
                    raise ValueError(err)
                gold = GoldParse(doc, **gold)
            doc_objs.append(doc)
            gold_objs.append(gold)
        golds = gold_objs
        docs = doc_objs
        grads = {}

        def get_grads(W, dW, key=None):
            grads[key] = (W, dW)

        get_grads.alpha = sgd.alpha
        get_grads.b1 = sgd.b1
        get_grads.b2 = sgd.b2
        pipes = list(self.pipeline)
        random.shuffle(pipes)
        if component_cfg is None:
            component_cfg = {}
        for name, proc in pipes:
            if not hasattr(proc, "update"):
                continue
            grads = {}
            kwargs = component_cfg.get(name, {})
            kwargs.setdefault("drop", drop)
            proc.update(docs, golds, sgd=get_grads, losses=losses, **kwargs)
            for key, (W, dW) in grads.items():
                sgd(W, dW, key=key)

    def rehearse(self, docs, sgd=None, losses=None, config=None):
        """Make a "rehearsal" update to the models in the pipeline, to prevent
        forgetting. Rehearsal updates run an initial copy of the model over some
        data, and update the model so its current predictions are more like the
        initial ones. This is useful for keeping a pretrained model on-track,
        even if you're updating it with a smaller set of examples.

        docs (iterable): A batch of `Doc` objects.
        drop (float): The droput rate.
        sgd (callable): An optimizer.
        RETURNS (dict): Results from the update.

        EXAMPLE:
            >>> raw_text_batches = minibatch(raw_texts)
            >>> for labelled_batch in minibatch(zip(train_docs, train_golds)):
            >>>     docs, golds = zip(*train_docs)
            >>>     nlp.update(docs, golds)
            >>>     raw_batch = [nlp.make_doc(text) for text in next(raw_text_batches)]
            >>>     nlp.rehearse(raw_batch)
        """
        # TODO: document
        if len(docs) == 0:
            return
        if sgd is None:
            if self._optimizer is None:
                self._optimizer = create_default_optimizer(Model.ops)
            sgd = self._optimizer
        docs = list(docs)
        for i, doc in enumerate(docs):
            if isinstance(doc, basestring_):
                docs[i] = self.make_doc(doc)
        pipes = list(self.pipeline)
        random.shuffle(pipes)
        if config is None:
            config = {}
        grads = {}

        def get_grads(W, dW, key=None):
            grads[key] = (W, dW)

        get_grads.alpha = sgd.alpha
        get_grads.b1 = sgd.b1
        get_grads.b2 = sgd.b2
        for name, proc in pipes:
            if not hasattr(proc, "rehearse"):
                continue
            grads = {}
            proc.rehearse(docs, sgd=get_grads, losses=losses, **config.get(name, {}))
            for key, (W, dW) in grads.items():
                sgd(W, dW, key=key)
        return losses

    def preprocess_gold(self, docs_golds):
        """Can be called before training to pre-process gold data. By default,
        it handles nonprojectivity and adds missing tags to the tag map.

        docs_golds (iterable): Tuples of `Doc` and `GoldParse` objects.
        YIELDS (tuple): Tuples of preprocessed `Doc` and `GoldParse` objects.
        """
        for name, proc in self.pipeline:
            if hasattr(proc, "preprocess_gold"):
                docs_golds = proc.preprocess_gold(docs_golds)
        for doc, gold in docs_golds:
            yield doc, gold

    def begin_training(self, get_gold_tuples=None, sgd=None, component_cfg=None, **cfg):
        """Allocate models, pre-process training data and acquire a trainer and
        optimizer. Used as a contextmanager.

        get_gold_tuples (function): Function returning gold data
        component_cfg (dict): Config parameters for specific components.
        **cfg: Config parameters.
        RETURNS: An optimizer.

        DOCS: https://spacy.io/api/language#begin_training
        """
        if get_gold_tuples is None:
            get_gold_tuples = lambda: []
        # Populate vocab
        else:
            for _, annots_brackets in get_gold_tuples():
                for annots, _ in annots_brackets:
                    for word in annots[1]:
                        _ = self.vocab[word]  # noqa: F841
        if cfg.get("device", -1) >= 0:
            util.use_gpu(cfg["device"])
            if self.vocab.vectors.data.shape[1] >= 1:
                self.vocab.vectors.data = Model.ops.asarray(self.vocab.vectors.data)
        link_vectors_to_models(self.vocab)
        if self.vocab.vectors.data.shape[1]:
            cfg["pretrained_vectors"] = self.vocab.vectors.name
        if sgd is None:
            sgd = create_default_optimizer(Model.ops)
        self._optimizer = sgd
        if component_cfg is None:
            component_cfg = {}
        for name, proc in self.pipeline:
            if hasattr(proc, "begin_training"):
                kwargs = component_cfg.get(name, {})
                kwargs.update(cfg)
                proc.begin_training(
                    get_gold_tuples,
                    pipeline=self.pipeline,
                    sgd=self._optimizer,
                    **kwargs
                )
        return self._optimizer

    def resume_training(self, sgd=None, **cfg):
        """Continue training a pretrained model.

        Create and return an optimizer, and initialize "rehearsal" for any pipeline
        component that has a .rehearse() method. Rehearsal is used to prevent
        models from "forgetting" their initialised "knowledge". To perform
        rehearsal, collect samples of text you want the models to retain performance
        on, and call nlp.rehearse() with a batch of Doc objects.
        """
        if cfg.get("device", -1) >= 0:
            util.use_gpu(cfg["device"])
            if self.vocab.vectors.data.shape[1] >= 1:
                self.vocab.vectors.data = Model.ops.asarray(self.vocab.vectors.data)
        link_vectors_to_models(self.vocab)
        if self.vocab.vectors.data.shape[1]:
            cfg["pretrained_vectors"] = self.vocab.vectors.name
        if sgd is None:
            sgd = create_default_optimizer(Model.ops)
        self._optimizer = sgd
        for name, proc in self.pipeline:
            if hasattr(proc, "_rehearsal_model"):
                proc._rehearsal_model = deepcopy(proc.model)
        return self._optimizer

    def evaluate(
        self, docs_golds, verbose=False, batch_size=256, scorer=None, component_cfg=None
    ):
        """Evaluate a model's pipeline components.

        docs_golds (iterable): Tuples of `Doc` and `GoldParse` objects.
        verbose (bool): Print debugging information.
        batch_size (int): Batch size to use.
        scorer (Scorer): Optional `Scorer` to use. If not passed in, a new one
            will be created.
        component_cfg (dict): An optional dictionary with extra keyword
            arguments for specific components.
        RETURNS (Scorer): The scorer containing the evaluation results.

        DOCS: https://spacy.io/api/language#evaluate
        """
        if scorer is None:
            scorer = Scorer()
        if component_cfg is None:
            component_cfg = {}
        docs, golds = zip(*docs_golds)
        docs = [
            self.make_doc(doc) if isinstance(doc, basestring_) else doc for doc in docs
        ]
        golds = list(golds)
        for name, pipe in self.pipeline:
            kwargs = component_cfg.get(name, {})
            kwargs.setdefault("batch_size", batch_size)
            if not hasattr(pipe, "pipe"):
                docs = _pipe(pipe, docs, kwargs)
            else:
                docs = pipe.pipe(docs, **kwargs)
        for doc, gold in zip(docs, golds):
            if not isinstance(gold, GoldParse):
                gold = GoldParse(doc, **gold)
            if verbose:
                print(doc)
            kwargs = component_cfg.get("scorer", {})
            kwargs.setdefault("verbose", verbose)
            scorer.score(doc, gold, **kwargs)
        return scorer

    @contextmanager
    def use_params(self, params, **cfg):
        """Replace weights of models in the pipeline with those provided in the
        params dictionary. Can be used as a contextmanager, in which case,
        models go back to their original weights after the block.

        params (dict): A dictionary of parameters keyed by model ID.
        **cfg: Config parameters.

        EXAMPLE:
            >>> with nlp.use_params(optimizer.averages):
            >>>     nlp.to_disk('/tmp/checkpoint')
        """
        contexts = [
            pipe.use_params(params)
            for name, pipe in self.pipeline
            if hasattr(pipe, "use_params")
        ]
        # TODO: Having trouble with contextlib
        # Workaround: these aren't actually context managers atm.
        for context in contexts:
            try:
                next(context)
            except StopIteration:
                pass
        yield
        for context in contexts:
            try:
                next(context)
            except StopIteration:
                pass

    def pipe(
        self,
        texts,
        as_tuples=False,
        n_threads=-1,
        batch_size=1000,
        disable=[],
        cleanup=False,
        component_cfg=None,
    ):
        """Process texts as a stream, and yield `Doc` objects in order.

        texts (iterator): A sequence of texts to process.
        as_tuples (bool): If set to True, inputs should be a sequence of
            (text, context) tuples. Output will then be a sequence of
            (doc, context) tuples. Defaults to False.
        batch_size (int): The number of texts to buffer.
        disable (list): Names of the pipeline components to disable.
        cleanup (bool): If True, unneeded strings are freed to control memory
            use. Experimental.
        component_cfg (dict): An optional dictionary with extra keyword
            arguments for specific components.
        YIELDS (Doc): Documents in the order of the original text.

        DOCS: https://spacy.io/api/language#pipe
        """
        if n_threads != -1:
            deprecation_warning(Warnings.W016)
        if as_tuples:
            text_context1, text_context2 = itertools.tee(texts)
            texts = (tc[0] for tc in text_context1)
            contexts = (tc[1] for tc in text_context2)
            docs = self.pipe(
                texts,
                batch_size=batch_size,
                disable=disable,
                component_cfg=component_cfg,
            )
            for doc, context in izip(docs, contexts):
                yield (doc, context)
            return
        docs = (self.make_doc(text) for text in texts)
        if component_cfg is None:
            component_cfg = {}
        for name, proc in self.pipeline:
            if name in disable:
                continue
            kwargs = component_cfg.get(name, {})
            # Allow component_cfg to overwrite the top-level kwargs.
            kwargs.setdefault("batch_size", batch_size)
            if hasattr(proc, "pipe"):
                docs = proc.pipe(docs, **kwargs)
            else:
                # Apply the function, but yield the doc
                docs = _pipe(proc, docs, kwargs)
        # Track weakrefs of "recent" documents, so that we can see when they
        # expire from memory. When they do, we know we don't need old strings.
        # This way, we avoid maintaining an unbounded growth in string entries
        # in the string store.
        recent_refs = weakref.WeakSet()
        old_refs = weakref.WeakSet()
        # Keep track of the original string data, so that if we flush old strings,
        # we can recover the original ones. However, we only want to do this if we're
        # really adding strings, to save up-front costs.
        original_strings_data = None
        nr_seen = 0
        for doc in docs:
            yield doc
            if cleanup:
                recent_refs.add(doc)
                if nr_seen < 10000:
                    old_refs.add(doc)
                    nr_seen += 1
                elif len(old_refs) == 0:
                    old_refs, recent_refs = recent_refs, old_refs
                    if original_strings_data is None:
                        original_strings_data = list(self.vocab.strings)
                    else:
                        keys, strings = self.vocab.strings._cleanup_stale_strings(
                            original_strings_data
                        )
                        self.vocab._reset_cache(keys, strings)
                        self.tokenizer._reset_cache(keys)
                    nr_seen = 0

    def to_disk(self, path, exclude=tuple(), disable=None):
        """Save the current state to a directory.  If a model is loaded, this
        will include the model.

        path (unicode or Path): Path to a directory, which will be created if
            it doesn't exist.
        exclude (list): Names of components or serialization fields to exclude.

        DOCS: https://spacy.io/api/language#to_disk
        """
        if disable is not None:
            deprecation_warning(Warnings.W014)
            exclude = disable
        path = util.ensure_path(path)
        serializers = OrderedDict()
        serializers["tokenizer"] = lambda p: self.tokenizer.to_disk(
            p, exclude=["vocab"]
        )
        serializers["meta.json"] = lambda p: p.open("w").write(
            srsly.json_dumps(self.meta)
        )
        for name, proc in self.pipeline:
            if not hasattr(proc, "name"):
                continue
            if name in exclude:
                continue
            if not hasattr(proc, "to_disk"):
                continue
            serializers[name] = lambda p, proc=proc: proc.to_disk(p, exclude=["vocab"])
        serializers["vocab"] = lambda p: self.vocab.to_disk(p)
        util.to_disk(path, serializers, exclude)

    def from_disk(self, path, exclude=tuple(), disable=None):
        """Loads state from a directory. Modifies the object in place and
        returns it. If the saved `Language` object contains a model, the
        model will be loaded.

        path (unicode or Path): A path to a directory.
        exclude (list): Names of components or serialization fields to exclude.
        RETURNS (Language): The modified `Language` object.

        DOCS: https://spacy.io/api/language#from_disk
        """
        if disable is not None:
            deprecation_warning(Warnings.W014)
            exclude = disable
        path = util.ensure_path(path)
        deserializers = OrderedDict()
        deserializers["meta.json"] = lambda p: self.meta.update(srsly.read_json(p))
        deserializers["vocab"] = lambda p: self.vocab.from_disk(
            p
        ) and _fix_pretrained_vectors_name(self)
        deserializers["tokenizer"] = lambda p: self.tokenizer.from_disk(
            p, exclude=["vocab"]
        )
        for name, proc in self.pipeline:
            if name in exclude:
                continue
            if not hasattr(proc, "from_disk"):
                continue
            deserializers[name] = lambda p, proc=proc: proc.from_disk(
                p, exclude=["vocab"]
            )
        if not (path / "vocab").exists() and "vocab" not in exclude:
            # Convert to list here in case exclude is (default) tuple
            exclude = list(exclude) + ["vocab"]
        util.from_disk(path, deserializers, exclude)
        self._path = path
        return self

    def to_bytes(self, exclude=tuple(), disable=None, **kwargs):
        """Serialize the current state to a binary string.

        exclude (list): Names of components or serialization fields to exclude.
        RETURNS (bytes): The serialized form of the `Language` object.

        DOCS: https://spacy.io/api/language#to_bytes
        """
        if disable is not None:
            deprecation_warning(Warnings.W014)
            exclude = disable
        serializers = OrderedDict()
        serializers["vocab"] = lambda: self.vocab.to_bytes()
        serializers["tokenizer"] = lambda: self.tokenizer.to_bytes(exclude=["vocab"])
        serializers["meta.json"] = lambda: srsly.json_dumps(self.meta)
        for name, proc in self.pipeline:
            if name in exclude:
                continue
            if not hasattr(proc, "to_bytes"):
                continue
            serializers[name] = lambda proc=proc: proc.to_bytes(exclude=["vocab"])
        exclude = util.get_serialization_exclude(serializers, exclude, kwargs)
        return util.to_bytes(serializers, exclude)

    def from_bytes(self, bytes_data, exclude=tuple(), disable=None, **kwargs):
        """Load state from a binary string.

        bytes_data (bytes): The data to load from.
        exclude (list): Names of components or serialization fields to exclude.
        RETURNS (Language): The `Language` object.

        DOCS: https://spacy.io/api/language#from_bytes
        """
        if disable is not None:
            deprecation_warning(Warnings.W014)
            exclude = disable
        deserializers = OrderedDict()
        deserializers["meta.json"] = lambda b: self.meta.update(srsly.json_loads(b))
        deserializers["vocab"] = lambda b: self.vocab.from_bytes(
            b
        ) and _fix_pretrained_vectors_name(self)
        deserializers["tokenizer"] = lambda b: self.tokenizer.from_bytes(
            b, exclude=["vocab"]
        )
        for name, proc in self.pipeline:
            if name in exclude:
                continue
            if not hasattr(proc, "from_bytes"):
                continue
            deserializers[name] = lambda b, proc=proc: proc.from_bytes(
                b, exclude=["vocab"]
            )
        exclude = util.get_serialization_exclude(deserializers, exclude, kwargs)
        util.from_bytes(bytes_data, deserializers, exclude)
        return self


def _fix_pretrained_vectors_name(nlp):
    # TODO: Replace this once we handle vectors consistently as static
    # data
    if "vectors" in nlp.meta and nlp.meta["vectors"].get("name"):
        nlp.vocab.vectors.name = nlp.meta["vectors"]["name"]
    elif not nlp.vocab.vectors.size:
        nlp.vocab.vectors.name = None
    elif "name" in nlp.meta and "lang" in nlp.meta:
        vectors_name = "%s_%s.vectors" % (nlp.meta["lang"], nlp.meta["name"])
        nlp.vocab.vectors.name = vectors_name
    else:
        raise ValueError(Errors.E092)
    if nlp.vocab.vectors.size != 0:
        link_vectors_to_models(nlp.vocab)
    for name, proc in nlp.pipeline:
        if not hasattr(proc, "cfg"):
            continue
        proc.cfg.setdefault("deprecation_fixes", {})
        proc.cfg["deprecation_fixes"]["vectors_name"] = nlp.vocab.vectors.name


class DisabledPipes(list):
    """Manager for temporary pipeline disabling."""

    def __init__(self, nlp, *names):
        self.nlp = nlp
        self.names = names
        # Important! Not deep copy -- we just want the container (but we also
        # want to support people providing arbitrarily typed nlp.pipeline
        # objects.)
        self.original_pipeline = copy(nlp.pipeline)
        list.__init__(self)
        self.extend(nlp.remove_pipe(name) for name in names)

    def __enter__(self):
        return self

    def __exit__(self, *args):
        self.restore()

    def restore(self):
        """Restore the pipeline to its state when DisabledPipes was created."""
        current, self.nlp.pipeline = self.nlp.pipeline, self.original_pipeline
        unexpected = [name for name, pipe in current if not self.nlp.has_pipe(name)]
        if unexpected:
            # Don't change the pipeline if we're raising an error.
            self.nlp.pipeline = current
            raise ValueError(Errors.E008.format(names=unexpected))
        self[:] = []


def _pipe(func, docs, kwargs):
    # We added some args for pipe that __call__ doesn't expect.
    kwargs = dict(kwargs)
    for arg in ["n_threads", "batch_size"]:
        if arg in kwargs:
            kwargs.pop(arg)
    for doc in docs:
        doc = func(doc, **kwargs)
        yield doc<|MERGE_RESOLUTION|>--- conflicted
+++ resolved
@@ -38,14 +38,9 @@
 class BaseDefaults(object):
     @classmethod
     def create_lemmatizer(cls, nlp=None, lookups=None):
-<<<<<<< HEAD
-        rules, index, exc, lookup = util.get_lemma_tables(lookups)
-        return Lemmatizer(index, exc, rules, lookup)
-=======
         if lookups is None:
             lookups = cls.create_lookups(nlp=nlp)
         return Lemmatizer(lookups=lookups)
->>>>>>> f8e606c3
 
     @classmethod
     def create_lookups(cls, nlp=None):
