--- conflicted
+++ resolved
@@ -170,16 +170,10 @@
         if self.vector_norm == 0 or other.vector_norm == 0:
             user_warning(Warnings.W008.format(obj='Token'))
             return 0.0
-<<<<<<< HEAD
-        return (numpy.dot(self.vector, other.vector) /
+        vector = self.vector
+        xp = get_array_module(vector)
+        return (xp.dot(vector, other.vector) /
                 (self.vector_norm * other.vector_norm))
-=======
-
-        vector = self.vector
-        xp = get_array_module(self.vector)
-        return (xp.dot(self.vector, other.vector) /
-                (self_norm * other_norm))
->>>>>>> 5f402293
 
     property lex_id:
         """RETURNS (int): Sequential ID of the token's lexical type."""
