--- conflicted
+++ resolved
@@ -7,13 +7,8 @@
 np.import_array()
 
 import numpy
-<<<<<<< HEAD
-import warnings
-from thinc.neural.util import get_array_module
-=======
 from thinc.api import get_array_module
 import warnings
->>>>>>> e6c4c1a5
 
 from ..typedefs cimport hash_t
 from ..lexeme cimport Lexeme
@@ -27,10 +22,6 @@
 
 from .. import parts_of_speech
 from .. import util
-<<<<<<< HEAD
-from ..compat import is_config
-=======
->>>>>>> e6c4c1a5
 from ..errors import Errors, Warnings
 from .underscore import Underscore, get_ext_args
 
