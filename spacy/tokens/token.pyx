# cython: infer_types=True
# coding: utf8
from __future__ import unicode_literals

from libc.string cimport memcpy
from cpython.mem cimport PyMem_Malloc, PyMem_Free
# Compiler crashes on memory view coercion without this. Should report bug.
from cython.view cimport array as cvarray
cimport numpy as np
np.import_array()

import numpy
from thinc.neural.util import get_array_module

from ..typedefs cimport hash_t
from ..lexeme cimport Lexeme
from ..attrs cimport IS_ALPHA, IS_ASCII, IS_DIGIT, IS_LOWER, IS_PUNCT, IS_SPACE
from ..attrs cimport IS_BRACKET, IS_QUOTE, IS_LEFT_PUNCT, IS_RIGHT_PUNCT
from ..attrs cimport IS_OOV, IS_TITLE, IS_UPPER, IS_CURRENCY, LIKE_URL, LIKE_NUM, LIKE_EMAIL
from ..attrs cimport IS_STOP, ID, ORTH, NORM, LOWER, SHAPE, PREFIX, SUFFIX
from ..attrs cimport LENGTH, CLUSTER, LEMMA, POS, TAG, DEP
from ..symbols cimport conj

from .. import parts_of_speech
from .. import util
from ..compat import is_config
from ..errors import Errors, Warnings, user_warning, models_warning
from .underscore import Underscore, get_ext_args
from .morphanalysis cimport MorphAnalysis


cdef class Token:
    """An individual token – i.e. a word, punctuation symbol, whitespace,
    etc.

    DOCS: https://spacy.io/api/token
    """
    @classmethod
    def set_extension(cls, name, **kwargs):
        """Define a custom attribute which becomes available as `Token._`.

        name (unicode): Name of the attribute to set.
        default: Optional default value of the attribute.
        getter (callable): Optional getter function.
        setter (callable): Optional setter function.
        method (callable): Optional method for method extension.
        force (bool): Force overwriting existing attribute.

        DOCS: https://spacy.io/api/token#set_extension
        USAGE: https://spacy.io/usage/processing-pipelines#custom-components-attributes
        """
        if cls.has_extension(name) and not kwargs.get("force", False):
            raise ValueError(Errors.E090.format(name=name, obj="Token"))
        Underscore.token_extensions[name] = get_ext_args(**kwargs)

    @classmethod
    def get_extension(cls, name):
        """Look up a previously registered extension by name.

        name (unicode): Name of the extension.
        RETURNS (tuple): A `(default, method, getter, setter)` tuple.

        DOCS: https://spacy.io/api/token#get_extension
        """
        return Underscore.token_extensions.get(name)

    @classmethod
    def has_extension(cls, name):
        """Check whether an extension has been registered.

        name (unicode): Name of the extension.
        RETURNS (bool): Whether the extension has been registered.

        DOCS: https://spacy.io/api/token#has_extension
        """
        return name in Underscore.token_extensions

    @classmethod
    def remove_extension(cls, name):
        """Remove a previously registered extension.

        name (unicode): Name of the extension.
        RETURNS (tuple): A `(default, method, getter, setter)` tuple of the
            removed extension.

        DOCS: https://spacy.io/api/token#remove_extension
        """
        if not cls.has_extension(name):
            raise ValueError(Errors.E046.format(name=name))
        return Underscore.token_extensions.pop(name)

    def __cinit__(self, Vocab vocab, Doc doc, int offset):
        """Construct a `Token` object.

        vocab (Vocab): A storage container for lexical types.
        doc (Doc): The parent document.
        offset (int): The index of the token within the document.

        DOCS: https://spacy.io/api/token#init
        """
        self.vocab = vocab
        self.doc = doc
        self.c = &self.doc.c[offset]
        self.i = offset

    def __hash__(self):
        return hash((self.doc, self.i))

    def __len__(self):
        """The number of unicode characters in the token, i.e. `token.text`.

        RETURNS (int): The number of unicode characters in the token.

        DOCS: https://spacy.io/api/token#len
        """
        return self.c.lex.length

    def __unicode__(self):
        return self.text

    def __bytes__(self):
        return self.text.encode('utf8')

    def __str__(self):
        if is_config(python3=True):
            return self.__unicode__()
        return self.__bytes__()

    def __repr__(self):
        return self.__str__()

    def __richcmp__(self, Token other, int op):
        # http://cython.readthedocs.io/en/latest/src/userguide/special_methods.html
        if other is None:
            if op in (0, 1, 2):
                return False
            else:
                return True
        cdef Doc my_doc = self.doc
        cdef Doc other_doc = other.doc
        my = self.idx
        their = other.idx
        if op == 0:
            return my < their
        elif op == 2:
            if my_doc is other_doc:
                return my == their
            else:
                return False
        elif op == 4:
            return my > their
        elif op == 1:
            return my <= their
        elif op == 3:
            if my_doc is other_doc:
                return my != their
            else:
                return True
        elif op == 5:
            return my >= their
        else:
            raise ValueError(Errors.E041.format(op=op))

    def __reduce__(self):
        raise NotImplementedError(Errors.E111)

    @property
    def _(self):
        """Custom extension attributes registered via `set_extension`."""
        return Underscore(Underscore.token_extensions, self,
                          start=self.idx, end=None)

    cpdef bint check_flag(self, attr_id_t flag_id) except -1:
        """Check the value of a boolean flag.

        flag_id (int): The ID of the flag attribute.
        RETURNS (bool): Whether the flag is set.

        DOCS: https://spacy.io/api/token#check_flag
        """
        return Lexeme.c_check_flag(self.c.lex, flag_id)

    def nbor(self, int i=1):
        """Get a neighboring token.

        i (int): The relative position of the token to get. Defaults to 1.
        RETURNS (Token): The token at position `self.doc[self.i+i]`.

        DOCS: https://spacy.io/api/token#nbor
        """
        if self.i+i < 0 or (self.i+i >= len(self.doc)):
            raise IndexError(Errors.E042.format(i=self.i, j=i, length=len(self.doc)))
        return self.doc[self.i+i]

    def similarity(self, other):
        """Make a semantic similarity estimate. The default estimate is cosine
        similarity using an average of word vectors.

        other (object): The object to compare with. By default, accepts `Doc`,
            `Span`, `Token` and `Lexeme` objects.
        RETURNS (float): A scalar similarity score. Higher is more similar.

        DOCS: https://spacy.io/api/token#similarity
        """
        if "similarity" in self.doc.user_token_hooks:
            return self.doc.user_token_hooks["similarity"](self)
        if hasattr(other, "__len__") and len(other) == 1 and hasattr(other, "__getitem__"):
            if self.c.lex.orth == getattr(other[0], "orth", None):
                return 1.0
        elif hasattr(other, "orth"):
            if self.c.lex.orth == other.orth:
                return 1.0
        if self.vocab.vectors.n_keys == 0:
            models_warning(Warnings.W007.format(obj="Token"))
        if self.vector_norm == 0 or other.vector_norm == 0:
            user_warning(Warnings.W008.format(obj="Token"))
            return 0.0
        vector = self.vector
        xp = get_array_module(vector)
        return (xp.dot(vector, other.vector) / (self.vector_norm * other.vector_norm))

<<<<<<< HEAD
    property morph:
        def __get__(self):
            return MorphAnalysis.from_id(self.vocab, self.c.morph)

    property lex_id:
=======
    @property
    def lex_id(self):
>>>>>>> 146dc276
        """RETURNS (int): Sequential ID of the token's lexical type."""
        return self.c.lex.id

    @property
    def rank(self):
        """RETURNS (int): Sequential ID of the token's lexical type, used to
        index into tables, e.g. for word vectors."""
        return self.c.lex.id

    @property
    def string(self):
        """Deprecated: Use Token.text_with_ws instead."""
        return self.text_with_ws

    @property
    def text(self):
        """RETURNS (unicode): The original verbatim text of the token."""
        return self.orth_

    @property
    def text_with_ws(self):
        """RETURNS (unicode): The text content of the span (with trailing
            whitespace).
        """
        cdef unicode orth = self.vocab.strings[self.c.lex.orth]
        if self.c.spacy:
            return orth + " "
        else:
            return orth

    @property
    def prob(self):
        """RETURNS (float): Smoothed log probability estimate of token type."""
        return self.c.lex.prob

    @property
    def sentiment(self):
        """RETURNS (float): A scalar value indicating the positivity or
            negativity of the token."""
        if "sentiment" in self.doc.user_token_hooks:
            return self.doc.user_token_hooks["sentiment"](self)
        return self.c.lex.sentiment

    @property
    def lang(self):
        """RETURNS (uint64): ID of the language of the parent document's
            vocabulary.
        """
        return self.c.lex.lang

    @property
    def idx(self):
        """RETURNS (int): The character offset of the token within the parent
            document.
        """
        return self.c.idx

    @property
    def cluster(self):
        """RETURNS (int): Brown cluster ID."""
        return self.c.lex.cluster

    @property
    def orth(self):
        """RETURNS (uint64): ID of the verbatim text content."""
        return self.c.lex.orth

    @property
    def lower(self):
        """RETURNS (uint64): ID of the lowercase token text."""
        return self.c.lex.lower

    @property
    def norm(self):
        """RETURNS (uint64): ID of the token's norm, i.e. a normalised form of
            the token text. Usually set in the language's tokenizer exceptions
            or norm exceptions.
        """
        if self.c.norm == 0:
            return self.c.lex.norm
        else:
            return self.c.norm

    @property
    def shape(self):
        """RETURNS (uint64): ID of the token's shape, a transform of the
            tokens's string, to show orthographic features (e.g. "Xxxx", "dd").
        """
        return self.c.lex.shape

    @property
    def prefix(self):
        """RETURNS (uint64): ID of a length-N substring from the start of the
            token. Defaults to `N=1`.
        """
        return self.c.lex.prefix

    @property
    def suffix(self):
        """RETURNS (uint64): ID of a length-N substring from the end of the
            token. Defaults to `N=3`.
        """
        return self.c.lex.suffix

    property lemma:
        """RETURNS (uint64): ID of the base form of the word, with no
            inflectional suffixes.
        """
        def __get__(self):
            if self.c.lemma == 0:
                lemma_ = self.vocab.morphology.lemmatizer.lookup(self.orth_)
                return self.vocab.strings[lemma_]
            else:
                return self.c.lemma

        def __set__(self, attr_t lemma):
            self.c.lemma = lemma

    property pos:
        """RETURNS (uint64): ID of coarse-grained part-of-speech tag."""
        def __get__(self):
            return self.c.pos

        def __set__(self, pos):
            self.c.pos = pos

    property tag:
        """RETURNS (uint64): ID of fine-grained part-of-speech tag."""
        def __get__(self):
            return self.c.tag

        def __set__(self, attr_t tag):
            self.vocab.morphology.assign_tag(self.c, tag)

    property dep:
        """RETURNS (uint64): ID of syntactic dependency label."""
        def __get__(self):
            return self.c.dep

        def __set__(self, attr_t label):
            self.c.dep = label

    @property
    def has_vector(self):
        """A boolean value indicating whether a word vector is associated with
        the object.

        RETURNS (bool): Whether a word vector is associated with the object.

        DOCS: https://spacy.io/api/token#has_vector
        """
        if "has_vector" in self.doc.user_token_hooks:
            return self.doc.user_token_hooks["has_vector"](self)
        if self.vocab.vectors.size == 0 and self.doc.tensor.size != 0:
            return True
        return self.vocab.has_vector(self.c.lex.orth)

    @property
    def vector(self):
        """A real-valued meaning representation.

        RETURNS (numpy.ndarray[ndim=1, dtype='float32']): A 1D numpy array
            representing the token's semantics.

        DOCS: https://spacy.io/api/token#vector
        """
        if "vector" in self.doc.user_token_hooks:
            return self.doc.user_token_hooks["vector"](self)
        if self.vocab.vectors.size == 0 and self.doc.tensor.size != 0:
            return self.doc.tensor[self.i]
        else:
            return self.vocab.get_vector(self.c.lex.orth)

    @property
    def vector_norm(self):
        """The L2 norm of the token's vector representation.

        RETURNS (float): The L2 norm of the vector representation.

        DOCS: https://spacy.io/api/token#vector_norm
        """
        if "vector_norm" in self.doc.user_token_hooks:
            return self.doc.user_token_hooks["vector_norm"](self)
        vector = self.vector
        return numpy.sqrt((vector ** 2).sum())

    @property
    def n_lefts(self):
        """The number of leftward immediate children of the word, in the
        syntactic dependency parse.

        RETURNS (int): The number of leftward immediate children of the
            word, in the syntactic dependency parse.

        DOCS: https://spacy.io/api/token#n_lefts
        """
        return self.c.l_kids

    @property
    def n_rights(self):
        """The number of rightward immediate children of the word, in the
        syntactic dependency parse.

        RETURNS (int): The number of rightward immediate children of the
            word, in the syntactic dependency parse.

        DOCS: https://spacy.io/api/token#n_rights
        """
        return self.c.r_kids

    @property
    def sent(self):
        """RETURNS (Span): The sentence span that the token is a part of."""
        if 'sent' in self.doc.user_token_hooks:
            return self.doc.user_token_hooks["sent"](self)
        return self.doc[self.i : self.i+1].sent

    property sent_start:
        def __get__(self):
            # Raising a deprecation warning here causes errors for autocomplete
            # Handle broken backwards compatibility case: doc[0].sent_start
            # was False.
            if self.i == 0:
                return False
            else:
                return self.c.sent_start

        def __set__(self, value):
            self.is_sent_start = value

    property is_sent_start:
        """A boolean value indicating whether the token starts a sentence.
        `None` if unknown. Defaults to `True` for the first token in the `Doc`.

        RETURNS (bool / None): Whether the token starts a sentence.
            None if unknown.

        DOCS: https://spacy.io/api/token#is_sent_start
        """
        def __get__(self):
            if self.c.sent_start == 0:
                return None
            elif self.c.sent_start < 0:
                return False
            else:
                return True

        def __set__(self, value):
            if self.doc.is_parsed:
                raise ValueError(Errors.E043)
            if value is None:
                self.c.sent_start = 0
            elif value is True:
                self.c.sent_start = 1
            elif value is False:
                self.c.sent_start = -1
            else:
                raise ValueError(Errors.E044.format(value=value))

    @property
    def lefts(self):
        """The leftward immediate children of the word, in the syntactic
        dependency parse.

        YIELDS (Token): A left-child of the token.

        DOCS: https://spacy.io/api/token#lefts
        """
        cdef int nr_iter = 0
        cdef const TokenC* ptr = self.c - (self.i - self.c.l_edge)
        while ptr < self.c:
            if ptr + ptr.head == self.c:
                yield self.doc[ptr - (self.c - self.i)]
            ptr += 1
            nr_iter += 1
            # This is ugly, but it's a way to guard out infinite loops
            if nr_iter >= 10000000:
                raise RuntimeError(Errors.E045.format(attr="token.lefts"))

    @property
    def rights(self):
        """The rightward immediate children of the word, in the syntactic
        dependency parse.

        YIELDS (Token): A right-child of the token.

        DOCS: https://spacy.io/api/token#rights
        """
        cdef const TokenC* ptr = self.c + (self.c.r_edge - self.i)
        tokens = []
        cdef int nr_iter = 0
        while ptr > self.c:
            if ptr + ptr.head == self.c:
                tokens.append(self.doc[ptr - (self.c - self.i)])
            ptr -= 1
            nr_iter += 1
            if nr_iter >= 10000000:
                raise RuntimeError(Errors.E045.format(attr="token.rights"))
        tokens.reverse()
        for t in tokens:
            yield t

    @property
    def children(self):
        """A sequence of the token's immediate syntactic children.

        YIELDS (Token): A child token such that `child.head==self`.

        DOCS: https://spacy.io/api/token#children
        """
        yield from self.lefts
        yield from self.rights

    @property
    def subtree(self):
        """A sequence containing the token and all the token's syntactic
        descendants.

        YIELDS (Token): A descendent token such that
            `self.is_ancestor(descendent) or token == self`.

        DOCS: https://spacy.io/api/token#subtree
        """
        for word in self.lefts:
            yield from word.subtree
        yield self
        for word in self.rights:
            yield from word.subtree

    @property
    def left_edge(self):
        """The leftmost token of this token's syntactic descendents.

        RETURNS (Token): The first token such that `self.is_ancestor(token)`.
        """
        return self.doc[self.c.l_edge]

    @property
    def right_edge(self):
        """The rightmost token of this token's syntactic descendents.

        RETURNS (Token): The last token such that `self.is_ancestor(token)`.
        """
        return self.doc[self.c.r_edge]

    @property
    def ancestors(self):
        """A sequence of this token's syntactic ancestors.

        YIELDS (Token): A sequence of ancestor tokens such that
            `ancestor.is_ancestor(self)`.

        DOCS: https://spacy.io/api/token#ancestors
        """
        cdef const TokenC* head_ptr = self.c
        # Guard against infinite loop, no token can have
        # more ancestors than tokens in the tree.
        cdef int i = 0
        while head_ptr.head != 0 and i < self.doc.length:
            head_ptr += head_ptr.head
            yield self.doc[head_ptr - (self.c - self.i)]
            i += 1

    def is_ancestor(self, descendant):
        """Check whether this token is a parent, grandparent, etc. of another
        in the dependency tree.

        descendant (Token): Another token.
        RETURNS (bool): Whether this token is the ancestor of the descendant.

        DOCS: https://spacy.io/api/token#is_ancestor
        """
        if self.doc is not descendant.doc:
            return False
        return any(ancestor.i == self.i for ancestor in descendant.ancestors)

    property head:
        """The syntactic parent, or "governor", of this token.

        RETURNS (Token): The token predicted by the parser to be the head of
            the current token.
        """
        def __get__(self):
            return self.doc[self.i + self.c.head]

        def __set__(self, Token new_head):
            # This function sets the head of self to new_head and updates the
            # counters for left/right dependents and left/right corner for the
            # new and the old head
            # Do nothing if old head is new head
            if self.i + self.c.head == new_head.i:
                return
            cdef Token old_head = self.head
            cdef int rel_newhead_i = new_head.i - self.i
            # Is the new head a descendant of the old head
            cdef bint is_desc = old_head.is_ancestor(new_head)
            cdef int new_edge
            cdef Token anc, child
            # Update number of deps of old head
            if self.c.head > 0:  # left dependent
                old_head.c.l_kids -= 1
                if self.c.l_edge == old_head.c.l_edge:
                    # The token dominates the left edge so the left edge of
                    # the head may change when the token is reattached, it may
                    # not change if the new head is a descendant of the current
                    # head.
                    new_edge = self.c.l_edge
                    # The new l_edge is the left-most l_edge on any of the
                    # other dependents where the l_edge is left of the head,
                    # otherwise it is the head
                    if not is_desc:
                        new_edge = old_head.i
                        for child in old_head.children:
                            if child == self:
                                continue
                            if child.c.l_edge < new_edge:
                                new_edge = child.c.l_edge
                        old_head.c.l_edge = new_edge
                    # Walk up the tree from old_head and assign new l_edge to
                    # ancestors until an ancestor already has an l_edge that's
                    # further left
                    for anc in old_head.ancestors:
                        if anc.c.l_edge <= new_edge:
                            break
                        anc.c.l_edge = new_edge
            elif self.c.head < 0:  # right dependent
                old_head.c.r_kids -= 1
                # Do the same thing as for l_edge
                if self.c.r_edge == old_head.c.r_edge:
                    new_edge = self.c.r_edge
                    if not is_desc:
                        new_edge = old_head.i
                        for child in old_head.children:
                            if child == self:
                                continue
                            if child.c.r_edge > new_edge:
                                new_edge = child.c.r_edge
                        old_head.c.r_edge = new_edge
                    for anc in old_head.ancestors:
                        if anc.c.r_edge >= new_edge:
                            break
                        anc.c.r_edge = new_edge
            # Update number of deps of new head
            if rel_newhead_i > 0:  # left dependent
                new_head.c.l_kids += 1
                # Walk up the tree from new head and set l_edge to self.l_edge
                # until you hit a token with an l_edge further to the left
                if self.c.l_edge < new_head.c.l_edge:
                    new_head.c.l_edge = self.c.l_edge
                    for anc in new_head.ancestors:
                        if anc.c.l_edge <= self.c.l_edge:
                            break
                        anc.c.l_edge = self.c.l_edge
            elif rel_newhead_i < 0:  # right dependent
                new_head.c.r_kids += 1
                # Do the same as for l_edge
                if self.c.r_edge > new_head.c.r_edge:
                    new_head.c.r_edge = self.c.r_edge
                    for anc in new_head.ancestors:
                        if anc.c.r_edge >= self.c.r_edge:
                            break
                        anc.c.r_edge = self.c.r_edge
            # Set new head
            self.c.head = rel_newhead_i

    @property
    def conjuncts(self):
        """A sequence of coordinated tokens, including the token itself.

        RETURNS (tuple): The coordinated tokens.

        DOCS: https://spacy.io/api/token#conjuncts
        """
        cdef Token word, child
        if "conjuncts" in self.doc.user_token_hooks:
            return tuple(self.doc.user_token_hooks["conjuncts"](self))
        start = self
        while start.i != start.head.i:
            if start.dep == conj:
                start = start.head
            else:
                break
        queue = [start]
        output = [start]
        for word in queue:
            for child in word.rights:
                if child.c.dep == conj:
                    output.append(child)
                    queue.append(child)
        return tuple([w for w in output if w.i != self.i])

    property ent_type:
        """RETURNS (uint64): Named entity type."""
        def __get__(self):
            return self.c.ent_type

        def __set__(self, ent_type):
            self.c.ent_type = ent_type

    property ent_type_:
        """RETURNS (unicode): Named entity type."""
        def __get__(self):
            return self.vocab.strings[self.c.ent_type]

        def __set__(self, ent_type):
            self.c.ent_type = self.vocab.strings.add(ent_type)

    @property
    def ent_iob(self):
        """IOB code of named entity tag. `1="I", 2="O", 3="B"`. 0 means no tag
        is assigned.

        RETURNS (uint64): IOB code of named entity tag.
        """
        return self.c.ent_iob

    @property
    def ent_iob_(self):
        """IOB code of named entity tag. "B" means the token begins an entity,
        "I" means it is inside an entity, "O" means it is outside an entity,
        and "" means no entity tag is set.

        RETURNS (unicode): IOB code of named entity tag.
        """
        iob_strings = ("", "I", "O", "B")
        return iob_strings[self.c.ent_iob]

    property ent_id:
        """RETURNS (uint64): ID of the entity the token is an instance of,
            if any.
        """
        def __get__(self):
            return self.c.ent_id

        def __set__(self, hash_t key):
            self.c.ent_id = key

    property ent_id_:
        """RETURNS (unicode): ID of the entity the token is an instance of,
            if any.
        """
        def __get__(self):
            return self.vocab.strings[self.c.ent_id]

        def __set__(self, name):
            self.c.ent_id = self.vocab.strings.add(name)

    @property
    def whitespace_(self):
        """RETURNS (unicode): The trailing whitespace character, if present."""
        return " " if self.c.spacy else ""

    @property
    def orth_(self):
        """RETURNS (unicode): Verbatim text content (identical to
            `Token.text`). Exists mostly for consistency with the other
            attributes.
        """
        return self.vocab.strings[self.c.lex.orth]

    @property
    def lower_(self):
        """RETURNS (unicode): The lowercase token text. Equivalent to
            `Token.text.lower()`.
        """
        return self.vocab.strings[self.c.lex.lower]

    property norm_:
        """RETURNS (unicode): The token's norm, i.e. a normalised form of the
            token text. Usually set in the language's tokenizer exceptions or
            norm exceptions.
        """
        def __get__(self):
            return self.vocab.strings[self.norm]

        def __set__(self, unicode norm_):
            self.c.norm = self.vocab.strings.add(norm_)

    @property
    def shape_(self):
        """RETURNS (unicode): Transform of the tokens's string, to show
            orthographic features. For example, "Xxxx" or "dd".
        """
        return self.vocab.strings[self.c.lex.shape]

    @property
    def prefix_(self):
        """RETURNS (unicode): A length-N substring from the start of the token.
            Defaults to `N=1`.
        """
        return self.vocab.strings[self.c.lex.prefix]

    @property
    def suffix_(self):
        """RETURNS (unicode): A length-N substring from the end of the token.
            Defaults to `N=3`.
        """
        return self.vocab.strings[self.c.lex.suffix]

    @property
    def lang_(self):
        """RETURNS (unicode): Language of the parent document's vocabulary,
            e.g. 'en'.
        """
        return self.vocab.strings[self.c.lex.lang]

    property lemma_:
        """RETURNS (unicode): The token lemma, i.e. the base form of the word,
            with no inflectional suffixes.
        """
        def __get__(self):
            if self.c.lemma == 0:
                return self.vocab.morphology.lemmatizer.lookup(self.orth_)
            else:
                return self.vocab.strings[self.c.lemma]

        def __set__(self, unicode lemma_):
            self.c.lemma = self.vocab.strings.add(lemma_)

    property pos_:
        """RETURNS (unicode): Coarse-grained part-of-speech tag."""
        def __get__(self):
            return parts_of_speech.NAMES[self.c.pos]

        def __set__(self, pos_name):
            self.c.pos = parts_of_speech.IDS[pos_name]

    property tag_:
        """RETURNS (unicode): Fine-grained part-of-speech tag."""
        def __get__(self):
            return self.vocab.strings[self.c.tag]

        def __set__(self, tag):
            self.tag = self.vocab.strings.add(tag)

    property dep_:
        """RETURNS (unicode): The syntactic dependency label."""
        def __get__(self):
            return self.vocab.strings[self.c.dep]

        def __set__(self, unicode label):
            self.c.dep = self.vocab.strings.add(label)

    @property
    def is_oov(self):
        """RETURNS (bool): Whether the token is out-of-vocabulary."""
        return Lexeme.c_check_flag(self.c.lex, IS_OOV)

    @property
    def is_stop(self):
        """RETURNS (bool): Whether the token is a stop word, i.e. part of a
            "stop list" defined by the language data.
        """
        return Lexeme.c_check_flag(self.c.lex, IS_STOP)

    @property
    def is_alpha(self):
        """RETURNS (bool): Whether the token consists of alpha characters.
            Equivalent to `token.text.isalpha()`.
        """
        return Lexeme.c_check_flag(self.c.lex, IS_ALPHA)

    @property
    def is_ascii(self):
        """RETURNS (bool): Whether the token consists of ASCII characters.
            Equivalent to `[any(ord(c) >= 128 for c in token.text)]`.
        """
        return Lexeme.c_check_flag(self.c.lex, IS_ASCII)

    @property
    def is_digit(self):
        """RETURNS (bool): Whether the token consists of digits. Equivalent to
            `token.text.isdigit()`.
        """
        return Lexeme.c_check_flag(self.c.lex, IS_DIGIT)

    @property
    def is_lower(self):
        """RETURNS (bool): Whether the token is in lowercase. Equivalent to
            `token.text.islower()`.
        """
        return Lexeme.c_check_flag(self.c.lex, IS_LOWER)

    @property
    def is_upper(self):
        """RETURNS (bool): Whether the token is in uppercase. Equivalent to
            `token.text.isupper()`
        """
        return Lexeme.c_check_flag(self.c.lex, IS_UPPER)

    @property
    def is_title(self):
        """RETURNS (bool): Whether the token is in titlecase. Equivalent to
            `token.text.istitle()`.
        """
        return Lexeme.c_check_flag(self.c.lex, IS_TITLE)

    @property
    def is_punct(self):
        """RETURNS (bool): Whether the token is punctuation."""
        return Lexeme.c_check_flag(self.c.lex, IS_PUNCT)

    @property
    def is_space(self):
        """RETURNS (bool): Whether the token consists of whitespace characters.
            Equivalent to `token.text.isspace()`.
        """
        return Lexeme.c_check_flag(self.c.lex, IS_SPACE)

    @property
    def is_bracket(self):
        """RETURNS (bool): Whether the token is a bracket."""
        return Lexeme.c_check_flag(self.c.lex, IS_BRACKET)

    @property
    def is_quote(self):
        """RETURNS (bool): Whether the token is a quotation mark."""
        return Lexeme.c_check_flag(self.c.lex, IS_QUOTE)

    @property
    def is_left_punct(self):
        """RETURNS (bool): Whether the token is a left punctuation mark."""
        return Lexeme.c_check_flag(self.c.lex, IS_LEFT_PUNCT)

    @property
    def is_right_punct(self):
        """RETURNS (bool): Whether the token is a right punctuation mark."""
        return Lexeme.c_check_flag(self.c.lex, IS_RIGHT_PUNCT)

    @property
    def is_currency(self):
        """RETURNS (bool): Whether the token is a currency symbol."""
        return Lexeme.c_check_flag(self.c.lex, IS_CURRENCY)

    @property
    def like_url(self):
        """RETURNS (bool): Whether the token resembles a URL."""
        return Lexeme.c_check_flag(self.c.lex, LIKE_URL)

    @property
    def like_num(self):
        """RETURNS (bool): Whether the token resembles a number, e.g. "10.9",
            "10", "ten", etc.
        """
        return Lexeme.c_check_flag(self.c.lex, LIKE_NUM)

    @property
    def like_email(self):
        """RETURNS (bool): Whether the token resembles an email address."""
        return Lexeme.c_check_flag(self.c.lex, LIKE_EMAIL)<|MERGE_RESOLUTION|>--- conflicted
+++ resolved
@@ -219,16 +219,12 @@
         xp = get_array_module(vector)
         return (xp.dot(vector, other.vector) / (self.vector_norm * other.vector_norm))
 
-<<<<<<< HEAD
-    property morph:
-        def __get__(self):
-            return MorphAnalysis.from_id(self.vocab, self.c.morph)
-
-    property lex_id:
-=======
+    @property
+    def morph(self):
+        return MorphAnalysis.from_id(self.vocab, self.c.morph)
+
     @property
     def lex_id(self):
->>>>>>> 146dc276
         """RETURNS (int): Sequential ID of the token's lexical type."""
         return self.c.lex.id
 
