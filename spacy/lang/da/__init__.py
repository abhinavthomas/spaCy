--- conflicted
+++ resolved
@@ -2,14 +2,7 @@
 from .punctuation import TOKENIZER_INFIXES, TOKENIZER_SUFFIXES
 from .stop_words import STOP_WORDS
 from .lex_attrs import LEX_ATTRS
-<<<<<<< HEAD
-=======
-from .morph_rules import MORPH_RULES
-from ..tag_map import TAG_MAP
 from .syntax_iterators import SYNTAX_ITERATORS
-
-from ..tokenizer_exceptions import BASE_EXCEPTIONS
->>>>>>> e6492429
 from ...language import Language
 
 
