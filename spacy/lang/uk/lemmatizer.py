# coding: utf8
<<<<<<< HEAD
from __future__ import unicode_literals

from ..ru.lemmatizer import RussianLemmatizer


class UkrainianLemmatizer(RussianLemmatizer):
    def __init__(self, pymorphy2_lang="ru"):
        try:
            super(UkrainianLemmatizer, self).__init__(pymorphy2_lang="uk")
        except ImportError:
            raise ImportError(
                "The Ukrainian lemmatizer requires the pymorphy2 library and dictionaries: "
                'try to fix it with "pip install git+https://github.com/kmike/pymorphy2.git pymorphy2-dicts-uk"'
            )
=======
from ...symbols import (
    ADJ, DET, NOUN, NUM, PRON, PROPN, PUNCT, VERB, POS
)
from ...lemmatizer import Lemmatizer


class UkrainianLemmatizer(Lemmatizer):
    _morph = None

    def __init__(self):
        super(UkrainianLemmatizer, self).__init__()
        try:
            from pymorphy2 import MorphAnalyzer
            if UkrainianLemmatizer._morph is None:
                UkrainianLemmatizer._morph = MorphAnalyzer(lang='uk')
        except (ImportError, TypeError):
            raise ImportError(
                'The Ukrainian lemmatizer requires the pymorphy2 library and dictionaries: '
                'try to fix it with'
                '"pip uninstall pymorphy2"'
                '"pip install git+https://github.com/kmike/pymorphy2.git pymorphy2-dicts-uk"')


    def __call__(self, string, univ_pos, morphology=None):
        univ_pos = self.normalize_univ_pos(univ_pos)
        if univ_pos == 'PUNCT':
            return [PUNCT_RULES.get(string, string)]

        if univ_pos not in ('ADJ', 'DET', 'NOUN', 'NUM', 'PRON', 'PROPN', 'VERB'):
            # Skip unchangeable pos
            return [string.lower()]

        analyses = self._morph.parse(string)
        filtered_analyses = []
        for analysis in analyses:
            if not analysis.is_known:
                # Skip suggested parse variant for unknown word for pymorphy
                continue
            analysis_pos, _ = oc2ud(str(analysis.tag))
            if analysis_pos == univ_pos \
                    or (analysis_pos in ('NOUN', 'PROPN') and univ_pos in ('NOUN', 'PROPN')):
                filtered_analyses.append(analysis)

        if not len(filtered_analyses):
            return [string.lower()]
        if morphology is None or (len(morphology) == 1 and POS in morphology):
            return list(set([analysis.normal_form for analysis in filtered_analyses]))

        if univ_pos in ('ADJ', 'DET', 'NOUN', 'PROPN'):
            features_to_compare = ['Case', 'Number', 'Gender']
        elif univ_pos == 'NUM':
            features_to_compare = ['Case', 'Gender']
        elif univ_pos == 'PRON':
            features_to_compare = ['Case', 'Number', 'Gender', 'Person']
        else:  # VERB
            features_to_compare = ['Aspect', 'Gender', 'Mood', 'Number', 'Tense', 'VerbForm', 'Voice']

        analyses, filtered_analyses = filtered_analyses, []
        for analysis in analyses:
            _, analysis_morph = oc2ud(str(analysis.tag))
            for feature in features_to_compare:
                if (feature in morphology and feature in analysis_morph
                        and morphology[feature] != analysis_morph[feature]):
                    break
            else:
                filtered_analyses.append(analysis)

        if not len(filtered_analyses):
            return [string.lower()]
        return list(set([analysis.normal_form for analysis in filtered_analyses]))

    @staticmethod
    def normalize_univ_pos(univ_pos):
        if isinstance(univ_pos, str):
            return univ_pos.upper()

        symbols_to_str = {
            ADJ: 'ADJ',
            DET: 'DET',
            NOUN: 'NOUN',
            NUM: 'NUM',
            PRON: 'PRON',
            PROPN: 'PROPN',
            PUNCT: 'PUNCT',
            VERB: 'VERB'
        }
        if univ_pos in symbols_to_str:
            return symbols_to_str[univ_pos]
        return None

    def is_base_form(self, univ_pos, morphology=None):
        # TODO
        raise NotImplementedError

    def det(self, string, morphology=None):
        return self(string, 'det', morphology)

    def num(self, string, morphology=None):
        return self(string, 'num', morphology)

    def pron(self, string, morphology=None):
        return self(string, 'pron', morphology)

    def lookup(self, string):
        analyses = self._morph.parse(string)
        if len(analyses) == 1:
            return analyses[0].normal_form
        return string


def oc2ud(oc_tag):
    gram_map = {
        '_POS': {
            'ADJF': 'ADJ',
            'ADJS': 'ADJ',
            'ADVB': 'ADV',
            'Apro': 'DET',
            'COMP': 'ADJ',  # Can also be an ADV - unchangeable
            'CONJ': 'CCONJ',  # Can also be a SCONJ - both unchangeable ones
            'GRND': 'VERB',
            'INFN': 'VERB',
            'INTJ': 'INTJ',
            'NOUN': 'NOUN',
            'NPRO': 'PRON',
            'NUMR': 'NUM',
            'NUMB': 'NUM',
            'PNCT': 'PUNCT',
            'PRCL': 'PART',
            'PREP': 'ADP',
            'PRTF': 'VERB',
            'PRTS': 'VERB',
            'VERB': 'VERB',
        },
        'Animacy': {
            'anim': 'Anim',
            'inan': 'Inan',
        },
        'Aspect': {
            'impf': 'Imp',
            'perf': 'Perf',
        },
        'Case': {
            'ablt': 'Ins',
            'accs': 'Acc',
            'datv': 'Dat',
            'gen1': 'Gen',
            'gen2': 'Gen',
            'gent': 'Gen',
            'loc2': 'Loc',
            'loct': 'Loc',
            'nomn': 'Nom',
            'voct': 'Voc',
        },
        'Degree': {
            'COMP': 'Cmp',
            'Supr': 'Sup',
        },
        'Gender': {
            'femn': 'Fem',
            'masc': 'Masc',
            'neut': 'Neut',
        },
        'Mood': {
            'impr': 'Imp',
            'indc': 'Ind',
        },
        'Number': {
            'plur': 'Plur',
            'sing': 'Sing',
        },
        'NumForm': {
            'NUMB': 'Digit',
        },
        'Person': {
            '1per': '1',
            '2per': '2',
            '3per': '3',
            'excl': '2',
            'incl': '1',
        },
        'Tense': {
            'futr': 'Fut',
            'past': 'Past',
            'pres': 'Pres',
        },
        'Variant': {
            'ADJS': 'Brev',
            'PRTS': 'Brev',
        },
        'VerbForm': {
            'GRND': 'Conv',
            'INFN': 'Inf',
            'PRTF': 'Part',
            'PRTS': 'Part',
            'VERB': 'Fin',
        },
        'Voice': {
            'actv': 'Act',
            'pssv': 'Pass',
        },
        'Abbr': {
            'Abbr': 'Yes'
        }
    }

    pos = 'X'
    morphology = dict()
    unmatched = set()

    grams = oc_tag.replace(' ', ',').split(',')
    for gram in grams:
        match = False
        for categ, gmap in sorted(gram_map.items()):
            if gram in gmap:
                match = True
                if categ == '_POS':
                    pos = gmap[gram]
                else:
                    morphology[categ] = gmap[gram]
        if not match:
            unmatched.add(gram)

    while len(unmatched) > 0:
        gram = unmatched.pop()
        if gram in ('Name', 'Patr', 'Surn', 'Geox', 'Orgn'):
            pos = 'PROPN'
        elif gram == 'Auxt':
            pos = 'AUX'
        elif gram == 'Pltm':
            morphology['Number'] = 'Ptan'

    return pos, morphology


PUNCT_RULES = {
    "«": "\"",
    "»": "\""
}
>>>>>>> f1c3108d
<|MERGE_RESOLUTION|>--- conflicted
+++ resolved
@@ -1,23 +1,5 @@
 # coding: utf8
-<<<<<<< HEAD
-from __future__ import unicode_literals
-
-from ..ru.lemmatizer import RussianLemmatizer
-
-
-class UkrainianLemmatizer(RussianLemmatizer):
-    def __init__(self, pymorphy2_lang="ru"):
-        try:
-            super(UkrainianLemmatizer, self).__init__(pymorphy2_lang="uk")
-        except ImportError:
-            raise ImportError(
-                "The Ukrainian lemmatizer requires the pymorphy2 library and dictionaries: "
-                'try to fix it with "pip install git+https://github.com/kmike/pymorphy2.git pymorphy2-dicts-uk"'
-            )
-=======
-from ...symbols import (
-    ADJ, DET, NOUN, NUM, PRON, PROPN, PUNCT, VERB, POS
-)
+from ...symbols import ADJ, DET, NOUN, NUM, PRON, PROPN, PUNCT, VERB, POS
 from ...lemmatizer import Lemmatizer
 
 
@@ -28,22 +10,22 @@
         super(UkrainianLemmatizer, self).__init__()
         try:
             from pymorphy2 import MorphAnalyzer
+
             if UkrainianLemmatizer._morph is None:
-                UkrainianLemmatizer._morph = MorphAnalyzer(lang='uk')
+                UkrainianLemmatizer._morph = MorphAnalyzer(lang="uk")
         except (ImportError, TypeError):
             raise ImportError(
-                'The Ukrainian lemmatizer requires the pymorphy2 library and dictionaries: '
-                'try to fix it with'
-                '"pip uninstall pymorphy2"'
-                '"pip install git+https://github.com/kmike/pymorphy2.git pymorphy2-dicts-uk"')
-
+                "The Ukrainian lemmatizer requires the pymorphy2 library and
+                'dictionaries: try to fix it with "pip uninstall pymorphy2" and'
+                '"pip install git+https://github.com/kmike/pymorphy2.git pymorphy2-dicts-uk"'
+            )
 
     def __call__(self, string, univ_pos, morphology=None):
         univ_pos = self.normalize_univ_pos(univ_pos)
-        if univ_pos == 'PUNCT':
+        if univ_pos == "PUNCT":
             return [PUNCT_RULES.get(string, string)]
 
-        if univ_pos not in ('ADJ', 'DET', 'NOUN', 'NUM', 'PRON', 'PROPN', 'VERB'):
+        if univ_pos not in ("ADJ", "DET", "NOUN", "NUM", "PRON", "PROPN", "VERB"):
             # Skip unchangeable pos
             return [string.lower()]
 
@@ -54,8 +36,9 @@
                 # Skip suggested parse variant for unknown word for pymorphy
                 continue
             analysis_pos, _ = oc2ud(str(analysis.tag))
-            if analysis_pos == univ_pos \
-                    or (analysis_pos in ('NOUN', 'PROPN') and univ_pos in ('NOUN', 'PROPN')):
+            if analysis_pos == univ_pos or (
+                analysis_pos in ("NOUN", "PROPN") and univ_pos in ("NOUN", "PROPN")
+            ):
                 filtered_analyses.append(analysis)
 
         if not len(filtered_analyses):
@@ -63,21 +46,32 @@
         if morphology is None or (len(morphology) == 1 and POS in morphology):
             return list(set([analysis.normal_form for analysis in filtered_analyses]))
 
-        if univ_pos in ('ADJ', 'DET', 'NOUN', 'PROPN'):
-            features_to_compare = ['Case', 'Number', 'Gender']
-        elif univ_pos == 'NUM':
-            features_to_compare = ['Case', 'Gender']
-        elif univ_pos == 'PRON':
-            features_to_compare = ['Case', 'Number', 'Gender', 'Person']
+        if univ_pos in ("ADJ", "DET", "NOUN", "PROPN"):
+            features_to_compare = ["Case", "Number", "Gender"]
+        elif univ_pos == "NUM":
+            features_to_compare = ["Case", "Gender"]
+        elif univ_pos == "PRON":
+            features_to_compare = ["Case", "Number", "Gender", "Person"]
         else:  # VERB
-            features_to_compare = ['Aspect', 'Gender', 'Mood', 'Number', 'Tense', 'VerbForm', 'Voice']
+            features_to_compare = [
+                "Aspect",
+                "Gender",
+                "Mood",
+                "Number",
+                "Tense",
+                "VerbForm",
+                "Voice",
+            ]
 
         analyses, filtered_analyses = filtered_analyses, []
         for analysis in analyses:
             _, analysis_morph = oc2ud(str(analysis.tag))
             for feature in features_to_compare:
-                if (feature in morphology and feature in analysis_morph
-                        and morphology[feature] != analysis_morph[feature]):
+                if (
+                    feature in morphology
+                    and feature in analysis_morph
+                    and morphology[feature] != analysis_morph[feature]
+                ):
                     break
             else:
                 filtered_analyses.append(analysis)
@@ -92,14 +86,14 @@
             return univ_pos.upper()
 
         symbols_to_str = {
-            ADJ: 'ADJ',
-            DET: 'DET',
-            NOUN: 'NOUN',
-            NUM: 'NUM',
-            PRON: 'PRON',
-            PROPN: 'PROPN',
-            PUNCT: 'PUNCT',
-            VERB: 'VERB'
+            ADJ: "ADJ",
+            DET: "DET",
+            NOUN: "NOUN",
+            NUM: "NUM",
+            PRON: "PRON",
+            PROPN: "PROPN",
+            PUNCT: "PUNCT",
+            VERB: "VERB",
         }
         if univ_pos in symbols_to_str:
             return symbols_to_str[univ_pos]
@@ -110,13 +104,13 @@
         raise NotImplementedError
 
     def det(self, string, morphology=None):
-        return self(string, 'det', morphology)
+        return self(string, "det", morphology)
 
     def num(self, string, morphology=None):
-        return self(string, 'num', morphology)
+        return self(string, "num", morphology)
 
     def pron(self, string, morphology=None):
-        return self(string, 'pron', morphology)
+        return self(string, "pron", morphology)
 
     def lookup(self, string):
         analyses = self._morph.parse(string)
@@ -127,110 +121,71 @@
 
 def oc2ud(oc_tag):
     gram_map = {
-        '_POS': {
-            'ADJF': 'ADJ',
-            'ADJS': 'ADJ',
-            'ADVB': 'ADV',
-            'Apro': 'DET',
-            'COMP': 'ADJ',  # Can also be an ADV - unchangeable
-            'CONJ': 'CCONJ',  # Can also be a SCONJ - both unchangeable ones
-            'GRND': 'VERB',
-            'INFN': 'VERB',
-            'INTJ': 'INTJ',
-            'NOUN': 'NOUN',
-            'NPRO': 'PRON',
-            'NUMR': 'NUM',
-            'NUMB': 'NUM',
-            'PNCT': 'PUNCT',
-            'PRCL': 'PART',
-            'PREP': 'ADP',
-            'PRTF': 'VERB',
-            'PRTS': 'VERB',
-            'VERB': 'VERB',
+        "_POS": {
+            "ADJF": "ADJ",
+            "ADJS": "ADJ",
+            "ADVB": "ADV",
+            "Apro": "DET",
+            "COMP": "ADJ",  # Can also be an ADV - unchangeable
+            "CONJ": "CCONJ",  # Can also be a SCONJ - both unchangeable ones
+            "GRND": "VERB",
+            "INFN": "VERB",
+            "INTJ": "INTJ",
+            "NOUN": "NOUN",
+            "NPRO": "PRON",
+            "NUMR": "NUM",
+            "NUMB": "NUM",
+            "PNCT": "PUNCT",
+            "PRCL": "PART",
+            "PREP": "ADP",
+            "PRTF": "VERB",
+            "PRTS": "VERB",
+            "VERB": "VERB",
         },
-        'Animacy': {
-            'anim': 'Anim',
-            'inan': 'Inan',
+        "Animacy": {"anim": "Anim", "inan": "Inan"},
+        "Aspect": {"impf": "Imp", "perf": "Perf"},
+        "Case": {
+            "ablt": "Ins",
+            "accs": "Acc",
+            "datv": "Dat",
+            "gen1": "Gen",
+            "gen2": "Gen",
+            "gent": "Gen",
+            "loc2": "Loc",
+            "loct": "Loc",
+            "nomn": "Nom",
+            "voct": "Voc",
         },
-        'Aspect': {
-            'impf': 'Imp',
-            'perf': 'Perf',
+        "Degree": {"COMP": "Cmp", "Supr": "Sup"},
+        "Gender": {"femn": "Fem", "masc": "Masc", "neut": "Neut"},
+        "Mood": {"impr": "Imp", "indc": "Ind"},
+        "Number": {"plur": "Plur", "sing": "Sing"},
+        "NumForm": {"NUMB": "Digit"},
+        "Person": {"1per": "1", "2per": "2", "3per": "3", "excl": "2", "incl": "1"},
+        "Tense": {"futr": "Fut", "past": "Past", "pres": "Pres"},
+        "Variant": {"ADJS": "Brev", "PRTS": "Brev"},
+        "VerbForm": {
+            "GRND": "Conv",
+            "INFN": "Inf",
+            "PRTF": "Part",
+            "PRTS": "Part",
+            "VERB": "Fin",
         },
-        'Case': {
-            'ablt': 'Ins',
-            'accs': 'Acc',
-            'datv': 'Dat',
-            'gen1': 'Gen',
-            'gen2': 'Gen',
-            'gent': 'Gen',
-            'loc2': 'Loc',
-            'loct': 'Loc',
-            'nomn': 'Nom',
-            'voct': 'Voc',
-        },
-        'Degree': {
-            'COMP': 'Cmp',
-            'Supr': 'Sup',
-        },
-        'Gender': {
-            'femn': 'Fem',
-            'masc': 'Masc',
-            'neut': 'Neut',
-        },
-        'Mood': {
-            'impr': 'Imp',
-            'indc': 'Ind',
-        },
-        'Number': {
-            'plur': 'Plur',
-            'sing': 'Sing',
-        },
-        'NumForm': {
-            'NUMB': 'Digit',
-        },
-        'Person': {
-            '1per': '1',
-            '2per': '2',
-            '3per': '3',
-            'excl': '2',
-            'incl': '1',
-        },
-        'Tense': {
-            'futr': 'Fut',
-            'past': 'Past',
-            'pres': 'Pres',
-        },
-        'Variant': {
-            'ADJS': 'Brev',
-            'PRTS': 'Brev',
-        },
-        'VerbForm': {
-            'GRND': 'Conv',
-            'INFN': 'Inf',
-            'PRTF': 'Part',
-            'PRTS': 'Part',
-            'VERB': 'Fin',
-        },
-        'Voice': {
-            'actv': 'Act',
-            'pssv': 'Pass',
-        },
-        'Abbr': {
-            'Abbr': 'Yes'
-        }
+        "Voice": {"actv": "Act", "pssv": "Pass"},
+        "Abbr": {"Abbr": "Yes"},
     }
 
-    pos = 'X'
+    pos = "X"
     morphology = dict()
     unmatched = set()
 
-    grams = oc_tag.replace(' ', ',').split(',')
+    grams = oc_tag.replace(" ", ",").split(",")
     for gram in grams:
         match = False
         for categ, gmap in sorted(gram_map.items()):
             if gram in gmap:
                 match = True
-                if categ == '_POS':
+                if categ == "_POS":
                     pos = gmap[gram]
                 else:
                     morphology[categ] = gmap[gram]
@@ -239,18 +194,14 @@
 
     while len(unmatched) > 0:
         gram = unmatched.pop()
-        if gram in ('Name', 'Patr', 'Surn', 'Geox', 'Orgn'):
-            pos = 'PROPN'
-        elif gram == 'Auxt':
-            pos = 'AUX'
-        elif gram == 'Pltm':
-            morphology['Number'] = 'Ptan'
+        if gram in ("Name", "Patr", "Surn", "Geox", "Orgn"):
+            pos = "PROPN"
+        elif gram == "Auxt":
+            pos = "AUX"
+        elif gram == "Pltm":
+            morphology["Number"] = "Ptan"
 
     return pos, morphology
 
 
-PUNCT_RULES = {
-    "«": "\"",
-    "»": "\""
-}
->>>>>>> f1c3108d
+PUNCT_RULES = {"«": '"', "»": '"'}