--- conflicted
+++ resolved
@@ -456,13 +456,9 @@
             "issue tracker: http://github.com/explosion/spaCy/issues")
 
     # TODO: fix numbering after merging develop into master
-<<<<<<< HEAD
     E900 = ("Patterns for component '{name}' not initialized. This can be fixed "
             "by calling 'add_patterns' or 'initialize'.")
-    E092 = ("The sentence-per-line IOB/IOB2 file is not formatted correctly. "
-=======
     E902 = ("The sentence-per-line IOB/IOB2 file is not formatted correctly. "
->>>>>>> 3ee3649b
             "Try checking whitespace and delimiters. See "
             "https://nightly.spacy.io/api/cli#convert")
     E903 = ("The token-per-line NER file is not formatted correctly. Try checking "
