---
title: EntityRuler
tag: class
source: spacy/pipeline/entityruler.py
new: 2.1
---

The EntityRuler lets you add spans to the [`Doc.ents`](/api/doc#ents) using
token-based rules or exact phrase matches. It can be combined with the
statistical [`EntityRecognizer`](/api/entityrecognizer) to boost accuracy, or
used on its own to implement a purely rule-based entity recognition system.
After initialization, the component is typically added to the processing
<<<<<<< HEAD
pipeline using [`nlp.add_pipe`](/api/language#add_pipe).
=======
pipeline using [`nlp.add_pipe`](/api/language#add_pipe). For usage examples, see
the docs on
[rule-based entity recognition](/usage/rule-based-matching#entityruler).
>>>>>>> f8e606c3

## EntityRuler.\_\_init\_\_ {#init tag="method"}

Initialize the entity ruler. If patterns are supplied here, they need to be a
list of dictionaries with a `"label"` and `"pattern"` key. A pattern can either
be a token pattern (list) or a phrase pattern (string). For example:
`{'label': 'ORG', 'pattern': 'Apple'}`.

> #### Example
>
> ```python
> # Construction via create_pipe
> ruler = nlp.create_pipe("entity_ruler")
>
> # Construction from class
> from spacy.pipeline import EntityRuler
> ruler = EntityRuler(nlp, overwrite_ents=True)
> ```

| Name                  | Type          | Description                                                                                                                                           |
| --------------------- | ------------- | ----------------------------------------------------------------------------------------------------------------------------------------------------- |
| `nlp`                 | `Language`    | The shared nlp object to pass the vocab to the matchers and process phrase patterns.                                                                  |
| `patterns`            | iterable      | Optional patterns to load in.                                                                                                                         |
| `phrase_matcher_attr` | int / unicode | Optional attr to pass to the internal [`PhraseMatcher`](/api/phrasematcher). defaults to `None`                                                       |
| `validate`            | bool          | Whether patterns should be validated, passed to Matcher and PhraseMatcher as `validate`. Defaults to `False`.                                         |
| `overwrite_ents`      | bool          | If existing entities are present, e.g. entities added by the model, overwrite them by matches if necessary. Defaults to `False`.                      |
| `**cfg`               | -             | Other config parameters. If pipeline component is loaded as part of a model pipeline, this will include all keyword arguments passed to `spacy.load`. |
| **RETURNS**           | `EntityRuler` | The newly constructed object.                                                                                                                         |

## EntityRuler.\_\len\_\_ {#len tag="method"}

The number of all patterns added to the entity ruler.

> #### Example
>
> ```python
> ruler = EntityRuler(nlp)
> assert len(ruler) == 0
> ruler.add_patterns([{"label": "ORG", "pattern": "Apple"}])
> assert len(ruler) == 1
> ```

| Name        | Type | Description             |
| ----------- | ---- | ----------------------- |
| **RETURNS** | int  | The number of patterns. |

## EntityRuler.\_\_contains\_\_ {#contains tag="method"}

Whether a label is present in the patterns.

> #### Example
>
> ```python
> ruler = EntityRuler(nlp)
> ruler.add_patterns([{"label": "ORG", "pattern": "Apple"}])
> assert "ORG" in ruler
> assert not "PERSON" in ruler
> ```

| Name        | Type    | Description                                  |
| ----------- | ------- | -------------------------------------------- |
| `label`     | unicode | The label to check.                          |
| **RETURNS** | bool    | Whether the entity ruler contains the label. |

## EntityRuler.\_\_call\_\_ {#call tag="method"}

Find matches in the `Doc` and add them to the `doc.ents`. Typically, this
happens automatically after the component has been added to the pipeline using
[`nlp.add_pipe`](/api/language#add_pipe). If the entity ruler was initialized
with `overwrite_ents=True`, existing entities will be replaced if they overlap
with the matches.

> #### Example
>
> ```python
> ruler = EntityRuler(nlp)
> ruler.add_patterns([{"label": "ORG", "pattern": "Apple"}])
> nlp.add_pipe(ruler)
>
> doc = nlp("A text about Apple.")
> ents = [(ent.text, ent.label_) for ent in doc.ents]
> assert ents == [("Apple", "ORG")]
> ```

| Name        | Type  | Description                                                  |
| ----------- | ----- | ------------------------------------------------------------ |
| `doc`       | `Doc` | The `Doc` object to process, e.g. the `Doc` in the pipeline. |
| **RETURNS** | `Doc` | The modified `Doc` with added entities, if available.        |

## EntityRuler.add_patterns {#add_patterns tag="method"}

Add patterns to the entity ruler. A pattern can either be a token pattern (list
of dicts) or a phrase pattern (string). For more details, see the usage guide on
[rule-based matching](/usage/rule-based-matching).

> #### Example
>
> ```python
> patterns = [
>     {"label": "ORG", "pattern": "Apple"},
>     {"label": "GPE", "pattern": [{"lower": "san"}, {"lower": "francisco"}]}
> ]
> ruler = EntityRuler(nlp)
> ruler.add_patterns(patterns)
> ```

| Name       | Type | Description          |
| ---------- | ---- | -------------------- |
| `patterns` | list | The patterns to add. |

## EntityRuler.to_disk {#to_disk tag="method"}

Save the entity ruler patterns to a directory. The patterns will be saved as
newline-delimited JSON (JSONL). If a file with the suffix `.jsonl` is provided,
only the patterns are saved as JSONL. If a directory name is provided, a
`patterns.jsonl` and `cfg` file with the component configuration is exported.

> #### Example
>
> ```python
> ruler = EntityRuler(nlp)
> ruler.to_disk("/path/to/patterns.jsonl")  # saves patterns only
> ruler.to_disk("/path/to/entity_ruler")    # saves patterns and config
> ```

| Name   | Type             | Description                                                                                                                         |
| ------ | ---------------- | ----------------------------------------------------------------------------------------------------------------------------------- |
| `path` | unicode / `Path` | A path to a JSONL file or directory, which will be created if it doesn't exist. Paths may be either strings or `Path`-like objects. |

## EntityRuler.from_disk {#from_disk tag="method"}

Load the entity ruler from a file. Expects either a file containing
newline-delimited JSON (JSONL) with one entry per line, or a directory
containing a `patterns.jsonl` file and a `cfg` file with the component
configuration.

> #### Example
>
> ```python
> ruler = EntityRuler(nlp)
> ruler.from_disk("/path/to/patterns.jsonl")  # loads patterns only
> ruler.from_disk("/path/to/entity_ruler")    # loads patterns and config
> ```

| Name        | Type             | Description                                                                              |
| ----------- | ---------------- | ---------------------------------------------------------------------------------------- |
| `path`      | unicode / `Path` | A path to a JSONL file or directory. Paths may be either strings or `Path`-like objects. |
| **RETURNS** | `EntityRuler`    | The modified `EntityRuler` object.                                                       |

## EntityRuler.to_bytes {#to_bytes tag="method"}

Serialize the entity ruler patterns to a bytestring.

> #### Example
>
> ```python
> ruler = EntityRuler(nlp)
> ruler_bytes = ruler.to_bytes()
> ```

| Name        | Type  | Description              |
| ----------- | ----- | ------------------------ |
| **RETURNS** | bytes | The serialized patterns. |

## EntityRuler.from_bytes {#from_bytes tag="method"}

Load the pipe from a bytestring. Modifies the object in place and returns it.

> #### Example
>
> ```python
> ruler_bytes = ruler.to_bytes()
> ruler = EntityRuler(nlp)
> ruler.from_bytes(ruler_bytes)
> ```

| Name             | Type          | Description                        |
| ---------------- | ------------- | ---------------------------------- |
| `patterns_bytes` | bytes         | The bytestring to load.            |
| **RETURNS**      | `EntityRuler` | The modified `EntityRuler` object. |

## EntityRuler.labels {#labels tag="property"}

All labels present in the match patterns.

| Name        | Type  | Description        |
| ----------- | ----- | ------------------ |
| **RETURNS** | tuple | The string labels. |

## EntityRuler.patterns {#patterns tag="property"}

Get all patterns that were added to the entity ruler.

| Name        | Type | Description                                        |
| ----------- | ---- | -------------------------------------------------- |
| **RETURNS** | list | The original patterns, one dictionary per pattern. |

## Attributes {#attributes}

| Name              | Type                                  | Description                                                      |
| ----------------- | ------------------------------------- | ---------------------------------------------------------------- |
| `matcher`         | [`Matcher`](/api/matcher)             | The underlying matcher used to process token patterns.           |
| `phrase_matcher`  | [`PhraseMatcher`](/api/phrasematcher) | The underlying phrase matcher, used to process phrase patterns.  |
| `token_patterns`  | dict                                  | The token patterns present in the entity ruler, keyed by label.  |
| `phrase_patterns` | dict                                  | The phrase patterns present in the entity ruler, keyed by label. |<|MERGE_RESOLUTION|>--- conflicted
+++ resolved
@@ -10,13 +10,9 @@
 statistical [`EntityRecognizer`](/api/entityrecognizer) to boost accuracy, or
 used on its own to implement a purely rule-based entity recognition system.
 After initialization, the component is typically added to the processing
-<<<<<<< HEAD
-pipeline using [`nlp.add_pipe`](/api/language#add_pipe).
-=======
 pipeline using [`nlp.add_pipe`](/api/language#add_pipe). For usage examples, see
 the docs on
 [rule-based entity recognition](/usage/rule-based-matching#entityruler).
->>>>>>> f8e606c3
 
 ## EntityRuler.\_\_init\_\_ {#init tag="method"}
 
