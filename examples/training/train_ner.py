#!/usr/bin/env python
# coding: utf8
"""Example of training spaCy's named entity recognizer, starting off with an
existing model or a blank model.

For more details, see the documentation:
* Training: https://spacy.io/usage/training
* NER: https://spacy.io/usage/linguistic-features#named-entities

Compatible with: spaCy v2.0.0+
Last tested with: v2.2.4
"""
from __future__ import unicode_literals, print_function

import plac
import random
import warnings
from pathlib import Path
import spacy
from spacy.gold import Example
from spacy.util import minibatch, compounding


# training data
TRAIN_DATA = [
    ("Who is Shaka Khan?", {"entities": [(7, 17, "PERSON")]}),
    ("I like London and Berlin.", {"entities": [(7, 13, "LOC"), (18, 24, "LOC")]}),
]


@plac.annotations(
    model=("Model name. Defaults to blank 'en' model.", "option", "m", str),
    output_dir=("Optional output directory", "option", "o", Path),
    n_iter=("Number of training iterations", "option", "n", int),
)
def main(model=None, output_dir=None, n_iter=100):
    """Load the model, set up the pipeline and train the entity recognizer."""
    if model is not None:
        nlp = spacy.load(model)  # load existing spaCy model
        print("Loaded model '%s'" % model)
    else:
        nlp = spacy.blank("en")  # create blank Language class
        print("Created blank 'en' model")

    # create the built-in pipeline components and add them to the pipeline
    # nlp.create_pipe works for built-ins that are registered with spaCy
    if "simple_ner" not in nlp.pipe_names:
        ner = nlp.create_pipe("simple_ner")
        nlp.add_pipe(ner, last=True)
    # otherwise, get it so we can add labels
    else:
        ner = nlp.get_pipe("simple_ner")

    # add labels and create Example objects
    train_examples = []
    for text, annotations in TRAIN_DATA:
        train_examples.append(Example.from_dict(nlp.make_doc(text), annotations))
        for ent in annotations.get("entities"):
            print("Add label", ent[2])
            ner.add_label(ent[2])

<<<<<<< HEAD
    # get names of other pipes to disable them during training
    pipe_exceptions = ["ner", "trf_wordpiecer", "trf_tok2vec"]
    other_pipes = [pipe for pipe in nlp.pipe_names if pipe not in pipe_exceptions]
    # only train NER
    with nlp.disable_pipes(*other_pipes), warnings.catch_warnings():
=======
    with nlp.select_pipes(enable="simple_ner") and warnings.catch_warnings():
>>>>>>> cb65b368
        # show warnings for misaligned entity spans once
        warnings.filterwarnings("once", category=UserWarning, module="spacy")

        # reset and initialize the weights randomly – but only if we're
        # training a new model
        if model is None:
            nlp.begin_training()
        print(
            "Transitions", list(enumerate(nlp.get_pipe("simple_ner").get_tag_names()))
        )
        for itn in range(n_iter):
            random.shuffle(train_examples)
            losses = {}
            # batch up the examples using spaCy's minibatch
            batches = minibatch(train_examples, size=compounding(4.0, 32.0, 1.001))
            for batch in batches:
                nlp.update(
                    batch,
                    drop=0.0,  # dropout - make it harder to memorise data
                    losses=losses,
                )
            print("Losses", losses)

    # test the trained model
    for text, _ in TRAIN_DATA:
        doc = nlp(text)
        print("Entities", [(ent.text, ent.label_) for ent in doc.ents])
        print("Tokens", [(t.text, t.ent_type_, t.ent_iob) for t in doc])

    # save model to output directory
    if output_dir is not None:
        output_dir = Path(output_dir)
        if not output_dir.exists():
            output_dir.mkdir()
        nlp.to_disk(output_dir)
        print("Saved model to", output_dir)

        # test the saved model
        print("Loading from", output_dir)
        nlp2 = spacy.load(output_dir)
        for text, _ in TRAIN_DATA:
            doc = nlp2(text)
            print("Entities", [(ent.text, ent.label_) for ent in doc.ents])
            print("Tokens", [(t.text, t.ent_type_, t.ent_iob) for t in doc])


if __name__ == "__main__":
    plac.call(main)

    # Expected output:
    # Entities [('Shaka Khan', 'PERSON')]
    # Tokens [('Who', '', 2), ('is', '', 2), ('Shaka', 'PERSON', 3),
    # ('Khan', 'PERSON', 1), ('?', '', 2)]
    # Entities [('London', 'LOC'), ('Berlin', 'LOC')]
    # Tokens [('I', '', 2), ('like', '', 2), ('London', 'LOC', 3),
    # ('and', '', 2), ('Berlin', 'LOC', 3), ('.', '', 2)]<|MERGE_RESOLUTION|>--- conflicted
+++ resolved
@@ -59,15 +59,7 @@
             print("Add label", ent[2])
             ner.add_label(ent[2])
 
-<<<<<<< HEAD
-    # get names of other pipes to disable them during training
-    pipe_exceptions = ["ner", "trf_wordpiecer", "trf_tok2vec"]
-    other_pipes = [pipe for pipe in nlp.pipe_names if pipe not in pipe_exceptions]
-    # only train NER
-    with nlp.disable_pipes(*other_pipes), warnings.catch_warnings():
-=======
     with nlp.select_pipes(enable="simple_ner") and warnings.catch_warnings():
->>>>>>> cb65b368
         # show warnings for misaligned entity spans once
         warnings.filterwarnings("once", category=UserWarning, module="spacy")
 
