--- conflicted
+++ resolved
@@ -95,19 +95,10 @@
     else:
         optimizer = nlp.resume_training()
     move_names = list(ner.move_names)
-<<<<<<< HEAD
-    # get names of other pipes to disable them during training
-    pipe_exceptions = ["ner", "trf_wordpiecer", "trf_tok2vec"]
-    other_pipes = [pipe for pipe in nlp.pipe_names if pipe not in pipe_exceptions]
-    # only train NER
-    with nlp.disable_pipes(*other_pipes) and warnings.catch_warnings():
+    with nlp.select_pipes(enable="ner") and warnings.catch_warnings():
         # show warnings for misaligned entity spans once
-        warnings.filterwarnings("once", category=UserWarning, module='spacy')
+        warnings.filterwarnings("once", category=UserWarning, module="spacy")
 
-=======
-
-    with nlp.select_pipes(enable="ner"):  # only train NER
->>>>>>> e6c4c1a5
         sizes = compounding(1.0, 4.0, 1.001)
         # batch up the examples using spaCy's minibatch
         for itn in range(n_iter):
